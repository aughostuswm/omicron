--- conflicted
+++ resolved
@@ -588,40 +588,6 @@
     UpdateAvailableArtifact,
 }
 
-<<<<<<< HEAD
-impl Display for ResourceType {
-    fn fmt(&self, f: &mut Formatter) -> FormatResult {
-        write!(
-            f,
-            "{}",
-            match self {
-                ResourceType::Organization => "organization",
-                ResourceType::Project => "project",
-                ResourceType::Dataset => "dataset",
-                ResourceType::Disk => "disk",
-                ResourceType::DiskAttachment => "disk attachment",
-                ResourceType::DownloadArtifact => "download artifact",
-                ResourceType::Instance => "instance",
-                ResourceType::Rack => "rack",
-                ResourceType::Sled => "sled",
-                ResourceType::SagaDbg => "saga_dbg",
-                ResourceType::Vpc => "vpc",
-                ResourceType::VpcFirewallRule => "vpc firewall rule",
-                ResourceType::VpcSubnet => "vpc subnet",
-                ResourceType::VpcRouter => "vpc router",
-                ResourceType::RouterRoute => "vpc router route",
-                ResourceType::Oximeter => "oximeter",
-                ResourceType::MetricProducer => "metric producer",
-                ResourceType::Zpool => "zpool",
-                ResourceType::UpdateAvailableArtifact =>
-                    "available update artifact",
-            }
-        )
-    }
-}
-
-=======
->>>>>>> 9116b079
 pub async fn to_list<T, U>(object_stream: ObjectStream<T>) -> Vec<U>
 where
     T: Into<U>,
