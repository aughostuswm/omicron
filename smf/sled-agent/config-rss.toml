# RSS (Rack Setup Service) "stand-in" configuration.

# The /56 subnet for the rack.
# Also implies the /48 AZ subnet.
#              |............|    <- This /48 is the AZ Subnet
#              |...............| <- This /56 is the Rack Subnet
rack_subnet = "fd00:1122:3344:1::"

[[request]]

# TODO(https://github.com/oxidecomputer/omicron/issues/732): Nexus
# should allocate crucible datasets.
[[request.dataset]]
zpool_uuid = "d462a7f7-b628-40fe-80ff-4e4189e2d62b"
address = "[fd00:1122:3344:1::6]:32345"
dataset_kind.type = "crucible"

[[request.dataset]]
zpool_uuid = "e4b4dc87-ab46-49fb-a4b4-d361ae214c03"
address = "[fd00:1122:3344:1::7]:32345"
dataset_kind.type = "crucible"

[[request.dataset]]
zpool_uuid = "f4b4dc87-ab46-49fb-a4b4-d361ae214c03"
address = "[fd00:1122:3344:1::8]:32345"
dataset_kind.type = "crucible"

[[request.dataset]]
zpool_uuid = "d462a7f7-b628-40fe-80ff-4e4189e2d62b"
address = "[fd00:1122:3344:1::2]:32221"
dataset_kind.type = "cockroach_db"
dataset_kind.all_addresses = [
  "[fd00:1122:3344:1::2]:32221",
]

# TODO(https://github.com/oxidecomputer/omicron/issues/732): Nexus
# should allocate clickhouse datasets.
[[request.dataset]]
zpool_uuid = "d462a7f7-b628-40fe-80ff-4e4189e2d62b"
address = "[fd00:1122:3344:1::5]:8123"
dataset_kind.type = "clickhouse"

[[request.service]]
name = "nexus"
addresses = [
  "[fd00:1122:3344:1::3]:12220",
  "[fd00:1122:3344:1::3]:12221",
]

# TODO(https://github.com/oxidecomputer/omicron/issues/732): Nexus
# should allocate Oximeter services.
[[request.service]]
name = "oximeter"
<<<<<<< HEAD
addresses = [ "[fd00:1234::6]:12223" ]

[[request.service]]
name = "internal-dns"
addresses = [ "[fd00:1234::4]:5353" ]
=======
addresses = [
  "[fd00:1122:3344:1::4]:12223",
]
>>>>>>> d859aac7
<|MERGE_RESOLUTION|>--- conflicted
+++ resolved
@@ -51,14 +51,10 @@
 # should allocate Oximeter services.
 [[request.service]]
 name = "oximeter"
-<<<<<<< HEAD
-addresses = [ "[fd00:1234::6]:12223" ]
+addresses = [
+  "[fd00:1122:3344:1::4]:12223",
+]
 
 [[request.service]]
 name = "internal-dns"
-addresses = [ "[fd00:1234::4]:5353" ]
-=======
-addresses = [
-  "[fd00:1122:3344:1::4]:12223",
-]
->>>>>>> d859aac7
+addresses = [ "[fd00:1122:3344:1::9]:5353" ]