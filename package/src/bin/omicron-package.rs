--- conflicted
+++ resolved
@@ -326,10 +326,6 @@
     })?;
 
     // Ensure we start from a clean slate - remove all zones & packages.
-<<<<<<< HEAD
-    uninstall_all_omicron_zones()?;
-=======
->>>>>>> 34b8f314
     uninstall_all_packages(config);
     uninstall_all_omicron_zones()?;
 
