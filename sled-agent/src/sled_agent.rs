--- conflicted
+++ resolved
@@ -15,11 +15,8 @@
 use crate::storage_manager::StorageManager;
 use omicron_common::api::{
     internal::nexus::DiskRuntimeState, internal::nexus::InstanceRuntimeState,
-<<<<<<< HEAD
-    internal::nexus::UpdateArtifact, internal::sled_agent::InstanceHardware,
-=======
-    internal::sled_agent::DatasetKind, internal::sled_agent::InstanceHardware,
->>>>>>> f1923552
+    internal::nexus::UpdateArtifact, internal::sled_agent::DatasetKind,
+    internal::sled_agent::InstanceHardware,
     internal::sled_agent::InstanceMigrateParams,
     internal::sled_agent::InstanceRuntimeStateRequested,
     internal::sled_agent::ServiceEnsureBody,
@@ -72,15 +69,12 @@
 ///
 /// Contains both a connection to the Nexus, as well as managed instances.
 pub struct SledAgent {
-<<<<<<< HEAD
     nexus_client: Arc<NexusClient>,
-    _storage: StorageManager,
-=======
+
     // Component of Sled Agent responsible for storage and partition management.
     storage: StorageManager,
 
     // Component of Sled Agent responsible for managing Propolis instances.
->>>>>>> f1923552
     instances: InstanceManager,
 
     // Other Oxide-controlled services running on this Sled.
@@ -149,12 +143,9 @@
             InstanceManager::new(log.clone(), vlan, nexus_client.clone())?;
         let services = ServiceManager::new(log.clone()).await?;
 
-        Ok(SledAgent { storage, instances, services })
-    }
-
-<<<<<<< HEAD
-        Ok(SledAgent { nexus_client, _storage: storage, instances })
-=======
+        Ok(SledAgent { nexus_client, storage, instances, services })
+    }
+
     /// Ensures that particular services should be initialized.
     ///
     /// These services will be instantiated by this function, will be recorded
@@ -178,7 +169,6 @@
             .upsert_filesystem(zpool_uuid, partition_kind, address)
             .await?;
         Ok(())
->>>>>>> f1923552
     }
 
     /// Idempotently ensures that a given Instance is running on the sled.
