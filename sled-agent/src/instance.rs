// This Source Code Form is subject to the terms of the Mozilla Public
// License, v. 2.0. If a copy of the MPL was not distributed with this
// file, You can obtain one at https://mozilla.org/MPL/2.0/.

//! API for controlling a single instance.

use crate::common::{
    instance::{Action as InstanceAction, InstanceStates},
    vlan::VlanID,
};
use crate::illumos::svc::wait_for_service;
use crate::illumos::zone::PROPOLIS_ZONE_PREFIX;
use crate::instance_manager::InstanceTicket;
use crate::vnic::{interface_name, IdAllocator, Vnic};
use futures::lock::Mutex;
use omicron_common::api::external::NetworkInterface;
use omicron_common::api::internal::nexus::InstanceRuntimeState;
use omicron_common::api::internal::sled_agent::InstanceHardware;
use omicron_common::api::internal::sled_agent::InstanceRuntimeStateRequested;
use omicron_common::backoff;
use propolis_client::Client as PropolisClient;
use slog::Logger;
use std::net::{IpAddr, SocketAddr};
use std::sync::Arc;
use tokio::task::JoinHandle;
use uuid::Uuid;

#[cfg(not(test))]
use crate::illumos::{dladm::Dladm, zone::Zones};
#[cfg(test)]
use crate::illumos::{dladm::MockDladm as Dladm, zone::MockZones as Zones};

#[cfg(test)]
use crate::mocks::MockNexusClient as NexusClient;
#[cfg(not(test))]
use nexus_client::Client as NexusClient;

#[derive(thiserror::Error, Debug)]
pub enum Error {
    #[error("Failed to wait for service: {0}")]
    Timeout(String),

    #[error("Failure accessing data links: {0}")]
    Datalink(#[from] crate::illumos::dladm::Error),

    #[error("Error accessing zones: {0}")]
    Zone(#[from] crate::illumos::zone::Error),

    #[error("Failure from Propolis Client: {0}")]
    Propolis(#[from] propolis_client::Error),

    // TODO: Remove this error; prefer to retry notifications.
    #[error("Notifying Nexus failed: {0}")]
    Notification(anyhow::Error),

    // TODO: This error type could become more specific
    #[error("Error performing a state transition: {0}")]
    Transition(omicron_common::api::external::Error),
}

// Issues read-only, idempotent HTTP requests at propolis until it responds with
// an acknowledgement. This provides a hacky mechanism to "wait until the HTTP
// server is serving requests".
//
// TODO: Plausibly we could use SMF to accomplish this goal in a less hacky way.
async fn wait_for_http_server(
    log: &Logger,
    client: &PropolisClient,
) -> Result<(), Error> {
    let log_notification_failure = |error, delay| {
        warn!(
            log,
            "failed to await http server ({}), will retry in {:?}", error, delay;
            "error" => ?error
        );
    };

    backoff::retry_notify(
        backoff::internal_service_policy(),
        || async {
            // This request is nonsensical - we don't expect an instance to be
            // using the nil UUID - but getting a response that isn't a
            // connection-based error informs us the HTTP server is alive.
            match client.instance_get(Uuid::nil()).await {
                Ok(_) => return Ok(()),
                Err(value) => {
                    if let propolis_client::Error::Status(_) = &value {
                        // This means the propolis server responded to our garbage
                        // request, instead of a connection error.
                        return Ok(());
                    }
                    return Err(backoff::BackoffError::Transient(value));
                }
            }
        },
        log_notification_failure,
    )
    .await
    .map_err(|_| Error::Timeout("Propolis".to_string()))
}

fn service_name() -> &'static str {
    "svc:/system/illumos/propolis-server"
}

fn instance_name(id: &Uuid) -> String {
    format!("vm-{}", id)
}

fn fmri_name(id: &Uuid) -> String {
    format!("{}:{}", service_name(), instance_name(id))
}

fn propolis_zone_name(id: &Uuid) -> String {
    format!("{}{}", PROPOLIS_ZONE_PREFIX, id)
}

// Action to be taken by the Sled Agent after monitoring Propolis for
// state changes.
enum Reaction {
    Continue,
    Terminate,
}

// State associated with a running instance.
struct RunningState {
    // Connection to Propolis.
    client: Arc<PropolisClient>,
    // Object representing membership in the "instance manager".
    ticket: InstanceTicket,
    // Handle to task monitoring for Propolis state changes.
    monitor_task: Option<JoinHandle<()>>,
}

impl Drop for RunningState {
    fn drop(&mut self) {
        if let Some(task) = self.monitor_task.take() {
            // NOTE: We'd prefer to actually await the task, since it
            // will be completed at this point, but async drop doesn't exist.
            //
            // At a minimum, this implementation ensures the background task
            // is not executing after RunningState terminates.
            //
            // "InstanceManager" contains...
            //      ... "Instance", which contains...
            //      ... "InstanceInner", which contains...
            //      ... "RunningState", which owns the "monitor_task".
            //
            // The "monitor_task" removes the instance from the
            // "InstanceManager", triggering it's eventual drop.
            // When this happens, the "monitor_task" exits anyway.
            task.abort()
        }
    }
}

<<<<<<< HEAD
/// Represents an allocated VNIC on the system.
/// The VNIC is de-allocated when it goes out of scope.
///
/// Note that the "ownership" of the VNIC is based on convention;
/// another process in the global zone could also modify / destroy
/// the VNIC while this object is alive.
#[derive(Debug)]
struct Vnic {
    name: String,
    deleted: bool,
}

impl Vnic {
    // Creates a new NIC, intended for usage by the guest.
    fn new_guest(
        allocator: &IdAllocator,
        physical_dl: &PhysicalLink,
        mac: Option<MacAddr>,
        ip: IpAddr,
        vlan: Option<VlanID>,
    ) -> Result<Self, Error> {
        let name = guest_vnic_name(allocator.next());
        Dladm::create_vnic(physical_dl, &name, mac, vlan)?;

        let ip4 = match ip {
            IpAddr::V4(v) => v,

            _ => {
                return Err(Error::InternalError {
                    internal_message: format!(
                        "OPTE only supports IPv4 guests at the moment",
                    ),
                });
            }
        };

        let ip_cfg = opte_core::ioctl::IpConfig {
            // NOTE: OPTE has it's own Ipv4Addr, thus the into().
            private_ip: ip4.into(),
	    snat: None,
        };

        let req = opte_core::ioctl::AddPortReq {
            link_name: name.clone(),
            ip_cfg,
        };

        let hdl = opteadm::OpteAdm::open()?;
        hdl.add_port(&req)?;

        Ok(Vnic { name, deleted: false })
    }

    // Creates a new NIC, intended for allowing Propolis to communicate
    // with the control plane.
    fn new_control(
        allocator: &IdAllocator,
        physical_dl: &PhysicalLink,
        mac: Option<MacAddr>,
    ) -> Result<Self, Error> {
        let name = vnic_name(allocator.next());
        Dladm::create_vnic(physical_dl, &name, mac, None)?;
        Ok(Vnic { name, deleted: false })
    }

    // Deletes a NIC (if it has not already been deleted).
    fn delete(&mut self) -> Result<(), Error> {
        if self.deleted {
            Ok(())
        } else {
            self.deleted = true;
            let hdl = opteadm::OpteAdm::open()?;
            hdl.delete_port(&self.name)?;
            Dladm::delete_vnic(&self.name)
        }
    }
}

impl Drop for Vnic {
    fn drop(&mut self) {
        let _ = self.delete();
    }
}

=======
>>>>>>> 038dbd04
struct InstanceInner {
    id: Uuid,

    log: Logger,

    // Properties visible to Propolis
    properties: propolis_client::api::InstanceProperties,

    // NIC-related properties
    nic_id_allocator: IdAllocator,
    requested_nics: Vec<NetworkInterface>,
    allocated_nics: Vec<Vnic>,
    vlan: Option<VlanID>,

    // Internal State management
    state: InstanceStates,
    running_state: Option<RunningState>,

    // Connection to Nexus
    nexus_client: Arc<NexusClient>,
}

impl InstanceInner {
    fn id(&self) -> &Uuid {
        &self.id
    }

    /// UUID of the underlying propolis-server process
    fn propolis_id(&self) -> &Uuid {
        &self.properties.id
    }

    async fn observe_state(
        &mut self,
        state: propolis_client::api::InstanceState,
    ) -> Result<Reaction, Error> {
        info!(self.log, "Observing new propolis state: {:?}", state);

        // Update the Sled Agent's internal state machine.
        let action = self.state.observe_transition(&state);
        info!(
            self.log,
            "New state: {:?}, action: {:?}",
            self.state.current().run_state,
            action
        );

        // Notify Nexus of the state change.
        self.nexus_client
            .cpapi_instances_put(
                self.id(),
                &nexus_client::types::InstanceRuntimeState::from(
                    self.state.current(),
                ),
            )
            .await
            .map_err(|e| Error::Notification(e))?;

        // Take the next action, if any.
        if let Some(action) = action {
            self.take_action(action).await
        } else {
            Ok(Reaction::Continue)
        }
    }

    async fn propolis_state_put(
        &self,
        request: propolis_client::api::InstanceStateRequested,
    ) -> Result<(), Error> {
        self.running_state
            .as_ref()
            .expect("Propolis client should be initialized before usage")
            .client
            .instance_state_put(*self.propolis_id(), request)
            .await?;
        Ok(())
    }

    async fn ensure(&self, guest_nics: &Vec<Vnic>) -> Result<(), Error> {
        // TODO: Store slot in NetworkInterface, make this more stable.
        let nics = self
            .requested_nics
            .iter()
            .enumerate()
            .map(|(i, _)| propolis_client::api::NetworkInterfaceRequest {
                name: guest_nics[i].name().to_string(),
                slot: propolis_client::api::Slot(i as u8),
            })
            .collect();

        let request = propolis_client::api::InstanceEnsureRequest {
            properties: self.properties.clone(),
            nics,
            // TODO: Actual disks need to be wired up here.
            disks: vec![],
        };

        info!(self.log, "Sending ensure request to propolis: {:?}", request);
        self.running_state
            .as_ref()
            .expect("Propolis client should be initialized before usage")
            .client
            .instance_ensure(&request)
            .await?;
        Ok(())
    }

    async fn take_action(
        &self,
        action: InstanceAction,
    ) -> Result<Reaction, Error> {
        info!(self.log, "Taking action: {:#?}", action);
        let requested_state = match action {
            InstanceAction::Run => {
                propolis_client::api::InstanceStateRequested::Run
            }
            InstanceAction::Stop => {
                propolis_client::api::InstanceStateRequested::Stop
            }
            InstanceAction::Reboot => {
                propolis_client::api::InstanceStateRequested::Reboot
            }
            InstanceAction::Destroy => {
                // Unlike the other actions, which update the Propolis state,
                // the "destroy" action indicates that the service should be
                // terminated.
                info!(self.log, "take_action: Taking the Destroy action");
                return Ok(Reaction::Terminate);
            }
        };
        self.propolis_state_put(requested_state).await?;
        Ok(Reaction::Continue)
    }
}

/// A reference to a single instance running a running Propolis server.
///
/// Cloning this object clones the reference - it does not create another
/// instance.
#[derive(Clone)]
pub struct Instance {
    inner: Arc<Mutex<InstanceInner>>,
}

#[cfg(test)]
mockall::mock! {
    pub Instance {
        pub fn new(
            log: Logger,
            id: Uuid,
            nic_id_allocator: IdAllocator,
            initial: InstanceHardware,
            vlan: Option<VlanID>,
            nexus_client: Arc<NexusClient>,
        ) -> Result<Self, Error>;
        pub async fn start(&self, ticket: InstanceTicket) -> Result<(), Error>;
        pub async fn transition(
            &self,
            target: InstanceRuntimeStateRequested,
        ) -> Result<InstanceRuntimeState, Error>;
    }
    impl Clone for Instance {
        fn clone(&self) -> Self;
    }
}

impl Instance {
    /// Creates a new (not yet running) instance object.
    ///
    /// Arguments:
    /// * `log`: Logger for dumping debug information.
    /// * `id`: UUID of the instance to be created.
    /// * `nic_id_allocator`: A unique (to the sled) ID generator to
    /// refer to a VNIC. (This exists because of a restriction on VNIC name
    /// lengths, otherwise the UUID would be used instead).
    /// * `initial`: State of the instance at initialization time.
    /// * `nexus_client`: Connection to Nexus, used for sending notifications.
    /// * `vlan`: An optional VLAN ID for tagging guest VNICs.
    // TODO: This arg list is getting a little long; can we clean this up?
    pub fn new(
        log: Logger,
        id: Uuid,
        nic_id_allocator: IdAllocator,
        initial: InstanceHardware,
        vlan: Option<VlanID>,
        nexus_client: Arc<NexusClient>,
    ) -> Result<Self, Error> {
        info!(log, "Instance::new w/initial HW: {:?}", initial);
        let instance = InstanceInner {
            log: log.new(o!("instance id" => id.to_string())),
            id,
            // NOTE: Mostly lies.
            properties: propolis_client::api::InstanceProperties {
                id: initial.runtime.propolis_uuid,
                name: initial.runtime.hostname.clone(),
                description: "Test description".to_string(),
                image_id: Uuid::nil(),
                bootrom_id: Uuid::nil(),
                // TODO: Align the byte type w/propolis.
                memory: initial.runtime.memory.to_whole_mebibytes(),
                // TODO: we should probably make propolis aligned with
                // InstanceCpuCount here, to avoid any casting...
                vcpus: initial.runtime.ncpus.0 as u8,
            },
            nic_id_allocator,
            requested_nics: initial.nics,
            allocated_nics: vec![],
            vlan,
            state: InstanceStates::new(initial.runtime),
            running_state: None,
            nexus_client,
        };

        let inner = Arc::new(Mutex::new(instance));

        Ok(Instance { inner })
    }

    /// Begins the execution of the instance's service (Propolis).
    pub async fn start(&self, ticket: InstanceTicket) -> Result<(), Error> {
        let mut inner = self.inner.lock().await;

        // Create the VNIC which will be attached to the zone.
        //
        // It would be preferable to use the UUID of the instance as a component
        // of the "per-Zone, control plane VNIC", but VNIC names are somewhat
        // restrictive. They must end with numerics, and they must be less than
        // 32 characters.
        //
        // Instead, we just use a per-agent incrementing number. We do the same
        // for the guest-accessible NICs too.
        let physical_dl = Dladm::find_physical()?;
        let control_nic =
            Vnic::new_control(&inner.nic_id_allocator, &physical_dl, None)?;

        // Instantiate all guest-requested VNICs.
        //
        // TODO: Ideally, we'd allocate VNICs directly within the Zone.
        // However, this seems to have been a SmartOS feature which
        // doesn't exist in illumos.
        //
        // https://github.com/illumos/ipd/blob/master/ipd/0003/README.md
        let guest_nics = inner
            .requested_nics
            .clone()
            .into_iter()
            .map(|nic| {
                Vnic::new_guest(
                    &inner.nic_id_allocator,
                    &physical_dl,
                    Some(nic.mac),
                    nic.ip,
                    inner.vlan,
                )
                .map_err(|e| e.into())
            })
            .collect::<Result<Vec<_>, Error>>()?;

        // Create a zone for the propolis instance, using the previously
        // configured VNICs.
        let zname = propolis_zone_name(inner.propolis_id());

        let nics_to_put_in_zone: Vec<String> = guest_nics
            .iter()
            .map(|nic| nic.name().to_string())
            .chain(std::iter::once(control_nic.name().to_string()))
            .collect();

        Zones::configure_propolis_zone(
            &inner.log,
            &zname,
            nics_to_put_in_zone,
        )?;
        info!(inner.log, "Configured propolis zone: {}", zname);

        // Clone the zone from a base zone (faster than installing) and
        // boot it up.
        Zones::clone_from_base_propolis(&zname)?;
        info!(inner.log, "Cloned child zone: {}", zname);
        Zones::boot(&zname)?;
        info!(inner.log, "Booted zone: {}", zname);

        // Wait for the network services to come online, then create an address.
        let fmri = "svc:/milestone/network:default";
        wait_for_service(Some(&zname), fmri)
            .await
            .map_err(|_| Error::Timeout(fmri.to_string()))?;
        info!(inner.log, "Network milestone ready for {}", zname);

        let network = Zones::create_address(
            &zname,
            &interface_name(&control_nic.name()),
        )?;
        info!(inner.log, "Created address {} for zone: {}", network, zname);

        // Run Propolis in the Zone.
        let port = 12400;
        let server_addr = SocketAddr::new(network.ip(), port);
        Zones::run_propolis(&zname, inner.propolis_id(), &server_addr)?;
        info!(inner.log, "Started propolis in zone: {}", zname);

        // This isn't strictly necessary - we wait for the HTTP server below -
        // but it helps distinguish "online in SMF" from "responding to HTTP
        // requests".
        let fmri = fmri_name(inner.propolis_id());
        wait_for_service(Some(&zname), &fmri)
            .await
            .map_err(|_| Error::Timeout(fmri.to_string()))?;

        let client = Arc::new(PropolisClient::new(
            server_addr,
            inner.log.new(o!("component" => "propolis-client")),
        ));

        // Although the instance is online, the HTTP server may not be running
        // yet. Wait for it to respond to requests, so users of the instance
        // don't need to worry about initialization races.
        wait_for_http_server(&inner.log, &client).await?;

        inner.running_state =
            Some(RunningState { client, ticket, monitor_task: None });

        // Ensure the instance exists in the Propolis Server before we start
        // using it.
        inner.ensure(&guest_nics).await?;

        // Monitor propolis for state changes in the background.
        let self_clone = self.clone();
        inner.running_state.as_mut().unwrap().monitor_task =
            Some(tokio::task::spawn(async move {
                let r = self_clone.monitor_state_task().await;
                let log = &self_clone.inner.lock().await.log;
                match r {
                    Err(e) => warn!(log, "State monitoring task failed: {}", e),
                    Ok(()) => info!(log, "State monitoring task complete"),
                }
            }));

        // Store the VNICs while the instance is running.
        inner.allocated_nics = guest_nics
            .into_iter()
            .chain(std::iter::once(control_nic))
            .collect();

        Ok(())
    }

    // Terminate the Propolis service.
    async fn stop(&self) -> Result<(), Error> {
        let mut inner = self.inner.lock().await;

        let zname = propolis_zone_name(inner.propolis_id());
        warn!(inner.log, "Halting and removing zone: {}", zname);
        Zones::halt_and_remove(&inner.log, &zname).unwrap();

        // Explicitly remove NICs.
        //
        // The NICs would self-delete on drop anyway, but this allows us
        // to explicitly record errors.
        let mut nics = vec![];
        std::mem::swap(&mut inner.allocated_nics, &mut nics);
        for mut nic in nics {
            if let Err(e) = nic.delete() {
                error!(inner.log, "Failed to delete NIC {:?}: {}", nic, e);
            }
        }
        inner.running_state.as_mut().unwrap().ticket.terminate();

        Ok(())
    }

    // Monitors propolis until explicitly told to disconnect.
    //
    // Intended to be spawned in a tokio task within [`Instance::start`].
    async fn monitor_state_task(&self) -> Result<(), Error> {
        // Grab the UUID and Propolis Client before we start looping, so we
        // don't need to contend the lock to access them in steady state.
        //
        // They aren't modified after being initialized, so it's fine to grab
        // a copy.
        let (propolis_id, client) = {
            let inner = self.inner.lock().await;
            let id = *inner.propolis_id();
            let client = inner.running_state.as_ref().unwrap().client.clone();
            (id, client)
        };

        let mut gen = 0;
        loop {
            // State monitoring always returns the most recent state/gen pair
            // known to Propolis.
            let response =
                client.instance_state_monitor(propolis_id, gen).await?;
            let reaction =
                self.inner.lock().await.observe_state(response.state).await?;

            match reaction {
                Reaction::Continue => {}
                Reaction::Terminate => {
                    return self.stop().await;
                }
            }

            // Update the generation number we're asking for, to ensure the
            // Propolis will only return more recent values.
            gen = response.gen + 1;
        }
    }

    /// Transitions an instance object to a new state, taking any actions
    /// necessary to perform state transitions.
    ///
    /// Returns the new state after starting the transition.
    ///
    /// # Panics
    ///
    /// This method may panic if it has been invoked before [`Instance::start`].
    pub async fn transition(
        &self,
        target: InstanceRuntimeStateRequested,
    ) -> Result<InstanceRuntimeState, Error> {
        let mut inner = self.inner.lock().await;
        if let Some(action) = inner
            .state
            .request_transition(target.run_state)
            .map_err(|e| Error::Transition(e))?
        {
            info!(
                &inner.log,
                "transition to {:?}; action: {:#?}", target, action
            );
            inner.take_action(action).await?;
        }
        Ok(inner.state.current().clone())
    }
}

#[cfg(test)]
mod test {
    use super::*;
    use crate::illumos::{
        dladm::{MockDladm, PhysicalLink},
        zone::MockZones,
    };
    use crate::mocks::MockNexusClient;
    use crate::vnic::control_vnic_name;
    use chrono::Utc;
    use dropshot::{
        endpoint, ApiDescription, ConfigDropshot, ConfigLogging,
        ConfigLoggingLevel, HttpError, HttpResponseCreated, HttpResponseOk,
        HttpResponseUpdatedNoContent, HttpServer, HttpServerStarter, Path,
        RequestContext, TypedBody,
    };
    use futures::future::FutureExt;
    use omicron_common::api::external::{
        ByteCount, Generation, InstanceCpuCount, InstanceState,
    };
    use omicron_common::api::internal::{
        nexus::InstanceRuntimeState, sled_agent::InstanceStateRequested,
    };
    use propolis_client::api;
    use tokio::sync::watch;

    static INST_UUID_STR: &str = "e398c5d5-5059-4e55-beac-3a1071083aaa";
    static PROPOLIS_UUID_STR: &str = "ed895b13-55d5-4e0b-88e9-3f4e74d0d936";

    fn test_uuid() -> Uuid {
        INST_UUID_STR.parse().unwrap()
    }

    fn test_propolis_uuid() -> Uuid {
        PROPOLIS_UUID_STR.parse().unwrap()
    }

    // Endpoints for a fake Propolis server.
    //
    // We intercept all traffic to Propolis via these endpoints.

    #[endpoint {
        method = PUT,
        path = "/instances/{instance_id}",
    }]
    async fn instance_ensure(
        rqctx: Arc<RequestContext<PropolisContext>>,
        path_params: Path<api::InstancePathParams>,
        _request: TypedBody<api::InstanceEnsureRequest>,
    ) -> Result<HttpResponseCreated<api::InstanceEnsureResponse>, HttpError>
    {
        let id = path_params.into_inner().instance_id;

        let mut server = rqctx.context().inner.lock().await;
        if server.is_some() {
            return Err(HttpError::for_internal_error(
                "Instance already initialized".to_string(),
            ));
        } else {
            *server = Some(FakeInstance { id });
            return Ok(HttpResponseCreated(api::InstanceEnsureResponse {}));
        }
    }

    #[endpoint {
        method = GET,
        path = "/instances/{instance_id}",
    }]
    async fn instance_get(
        rqctx: Arc<RequestContext<PropolisContext>>,
        path_params: Path<api::InstancePathParams>,
    ) -> Result<HttpResponseOk<api::InstanceGetResponse>, HttpError> {
        let id = path_params.into_inner().instance_id;
        let ctx = rqctx.context();
        let server = ctx.inner.lock().await;

        if let Some(server) = server.as_ref() {
            if server.id == id {
                // TODO: Patch this up with real values
                let instance_info = api::Instance {
                    properties: api::InstanceProperties {
                        id,
                        name: "Test Name".to_string(),
                        description: "Test Description".to_string(),
                        image_id: Uuid::new_v4(),
                        bootrom_id: Uuid::new_v4(),
                        memory: 0,
                        vcpus: 0,
                    },
                    state: ctx.state_receiver.borrow().state,
                    disks: vec![],
                    nics: vec![],
                };

                return Ok(HttpResponseOk(api::InstanceGetResponse {
                    instance: instance_info,
                }));
            }
        }
        Err(HttpError::for_internal_error("No matching instance".to_string()))
    }

    #[endpoint {
        method = GET,
        path = "/instances/{instance_id}/state-monitor",
    }]
    async fn instance_state_monitor(
        rqctx: Arc<RequestContext<PropolisContext>>,
        _path_params: Path<api::InstancePathParams>,
        request: TypedBody<api::InstanceStateMonitorRequest>,
    ) -> Result<HttpResponseOk<api::InstanceStateMonitorResponse>, HttpError>
    {
        let ctx = rqctx.context();
        let server_guard = ctx.inner.lock().await;
        let gen = request.into_inner().gen;
        if server_guard.is_some() {
            drop(server_guard);
            let mut receiver = ctx.state_receiver.clone();
            loop {
                let last = receiver.borrow().clone();
                if gen <= last.gen {
                    return Ok(HttpResponseOk(last));
                }
                receiver.changed().await.unwrap();
            }
        }
        Err(HttpError::for_internal_error(
            "Server not initialized (no instance)".to_string(),
        ))
    }

    #[endpoint {
        method = PUT,
        path = "/instances/{instance_id}/state",
    }]
    async fn instance_state_put(
        rqctx: Arc<RequestContext<PropolisContext>>,
        _path_params: Path<api::InstancePathParams>,
        request: TypedBody<api::InstanceStateRequested>,
    ) -> Result<HttpResponseUpdatedNoContent, HttpError> {
        let ctx = rqctx.context();
        let server_guard = ctx.inner.lock().await;

        let state = match request.into_inner() {
            api::InstanceStateRequested::Run => api::InstanceState::Running,
            api::InstanceStateRequested::Stop => api::InstanceState::Destroyed,
            api::InstanceStateRequested::Reboot => {
                api::InstanceState::Rebooting
            }
        };

        if server_guard.is_some() {
            let last = (*ctx.state_sender.borrow()).clone();
            let _ = ctx.state_sender.send(api::InstanceStateMonitorResponse {
                gen: last.gen + 1,
                state,
            });
            Ok(HttpResponseUpdatedNoContent {})
        } else {
            Err(HttpError::for_internal_error(
                "No matching instance".to_string(),
            ))
        }
    }

    // Server context that is only valid once an instance has been ensured.
    struct FakeInstance {
        id: Uuid,
    }

    // Server context for the fake Propolis server.
    struct PropolisContext {
        inner: Mutex<Option<FakeInstance>>,
        state_sender: watch::Sender<api::InstanceStateMonitorResponse>,
        state_receiver: watch::Receiver<api::InstanceStateMonitorResponse>,
    }

    // Creates a fake propolis server on port 12400.
    fn fake_propolis_server() -> HttpServer<PropolisContext> {
        let config_dropshot = ConfigDropshot {
            bind_address: "127.0.0.1:12400".parse().unwrap(),
            ..Default::default()
        };
        let config_logging =
            ConfigLogging::StderrTerminal { level: ConfigLoggingLevel::Info };
        let log = config_logging
            .to_logger("fake_propolis_server")
            .map_err(|error| format!("failed to create logger: {}", error))
            .unwrap();

        let mut api = ApiDescription::new();
        api.register(instance_ensure).unwrap();
        api.register(instance_get).unwrap();
        api.register(instance_state_monitor).unwrap();
        api.register(instance_state_put).unwrap();
        let (tx, rx) = watch::channel(api::InstanceStateMonitorResponse {
            gen: 0,
            state: api::InstanceState::Creating,
        });
        let api_context = PropolisContext {
            inner: Mutex::new(None),
            state_sender: tx,
            state_receiver: rx,
        };

        HttpServerStarter::new(&config_dropshot, api, api_context, &log)
            .map_err(|error| format!("failed to create server: {}", error))
            .unwrap()
            .start()
    }

    // Sets the expectation for the invocations to the underlying system made on
    // behalf of instance creation.
    //
    // Spawns a task which acts as a fake propolis server - this server acts in
    // lieu of the "real" propolis server which would be launched.
    async fn execute_instance_start(inst: &Instance, ticket: InstanceTicket) {
        let mut seq = mockall::Sequence::new();
        let dladm_find_physical_ctx = MockDladm::find_physical_context();
        dladm_find_physical_ctx
            .expect()
            .times(1)
            .in_sequence(&mut seq)
            .returning(|| Ok(PhysicalLink("physical".to_string())));

        let dladm_create_vnic_ctx = MockDladm::create_vnic_context();
        dladm_create_vnic_ctx
            .expect()
            .times(1)
            .in_sequence(&mut seq)
            .returning(|phys, vnic, _maybe_mac, _maybe_vlan| {
                assert_eq!(phys.0, "physical");
                assert_eq!(vnic, control_vnic_name(0));
                Ok(())
            });

        let zone_configure_propolis_ctx =
            MockZones::configure_propolis_zone_context();
        zone_configure_propolis_ctx
            .expect()
            .times(1)
            .in_sequence(&mut seq)
            .returning(|_, zone, vnics| {
                assert_eq!(zone, propolis_zone_name(&test_propolis_uuid()));
                assert_eq!(vnics.len(), 1);
                assert_eq!(vnics[0], control_vnic_name(0));
                Ok(())
            });

        let zone_clone_from_base_propolis_ctx =
            MockZones::clone_from_base_propolis_context();
        zone_clone_from_base_propolis_ctx
            .expect()
            .times(1)
            .in_sequence(&mut seq)
            .returning(|zone| {
                assert_eq!(zone, propolis_zone_name(&test_propolis_uuid()));
                Ok(())
            });

        let zone_boot_ctx = MockZones::boot_context();
        zone_boot_ctx.expect().times(1).in_sequence(&mut seq).returning(
            |zone| {
                assert_eq!(zone, propolis_zone_name(&test_propolis_uuid()));
                Ok(())
            },
        );

        let wait_for_service_ctx =
            crate::illumos::svc::wait_for_service_context();
        wait_for_service_ctx.expect().times(1).in_sequence(&mut seq).returning(
            |zone, fmri| {
                assert_eq!(
                    zone.unwrap(),
                    propolis_zone_name(&test_propolis_uuid())
                );
                assert_eq!(fmri, "svc:/milestone/network:default");
                Ok(())
            },
        );

        let zone_create_address_ctx = MockZones::create_address_context();
        zone_create_address_ctx
            .expect()
            .times(1)
            .in_sequence(&mut seq)
            .returning(|zone, iface| {
                assert_eq!(zone, propolis_zone_name(&test_propolis_uuid()));
                assert_eq!(iface, interface_name(&control_vnic_name(0)));
                Ok("127.0.0.1/24".parse().unwrap())
            });

        let zone_run_propolis_ctx = MockZones::run_propolis_context();
        zone_run_propolis_ctx
            .expect()
            .times(1)
            .in_sequence(&mut seq)
            .returning(|zone, id, addr| {
                assert_eq!(zone, propolis_zone_name(&test_propolis_uuid()));
                assert_eq!(id, &test_propolis_uuid());
                assert_eq!(
                    addr,
                    &"127.0.0.1:12400".parse::<SocketAddr>().unwrap()
                );
                Ok(())
            });

        let wait_for_service_ctx =
            crate::illumos::svc::wait_for_service_context();
        wait_for_service_ctx.expect().times(1).in_sequence(&mut seq).returning(
            |zone, fmri| {
                let id = test_propolis_uuid();
                assert_eq!(zone.unwrap(), propolis_zone_name(&id));
                assert_eq!(
                    fmri,
                    format!("{}:{}", service_name(), instance_name(&id))
                );
                tokio::task::spawn(async {
                    fake_propolis_server().await.unwrap();
                });
                Ok(())
            },
        );

        // This invocation triggers all the aforementioned expectations.
        inst.start(ticket).await.unwrap();
    }

    // Returns a future which resolves when a state transition is reached.
    fn expect_state_transition(
        nexus_client: &mut MockNexusClient,
        seq: &mut mockall::Sequence,
        expected_state: InstanceState,
    ) -> impl core::future::Future<Output = ()> {
        let (tx, rx) = tokio::sync::oneshot::channel();

        nexus_client
            .expect_cpapi_instances_put()
            .times(1)
            .in_sequence(seq)
            .return_once(move |id, state| {
                assert_eq!(id, &test_uuid());
                assert_eq!(
                    InstanceState::from(&state.run_state),
                    expected_state
                );
                tx.send(()).unwrap();
                Ok(())
            });
        rx.map(|r| r.unwrap())
    }

    fn logger() -> Logger {
        dropshot::ConfigLogging::StderrTerminal {
            level: dropshot::ConfigLoggingLevel::Info,
        }
        .to_logger("test-logger")
        .unwrap()
    }

    fn new_initial_instance() -> InstanceHardware {
        InstanceHardware {
            runtime: InstanceRuntimeState {
                run_state: InstanceState::Creating,
                sled_uuid: Uuid::new_v4(),
                propolis_uuid: test_propolis_uuid(),
                ncpus: InstanceCpuCount(2),
                memory: ByteCount::from_mebibytes_u32(512),
                hostname: "myvm".to_string(),
                gen: Generation::new(),
                time_updated: Utc::now(),
            },
            nics: vec![],
        }
    }

    // Due to the usage of global mocks, we use "serial_test" to avoid
    // parellizing test invocations.
    //
    // From https://docs.rs/mockall/0.10.1/mockall/index.html#static-methods
    //
    //   Mockall can also mock static methods. But be careful! The expectations
    //   are global. If you want to use a static method in multiple tests, you
    //   must provide your own synchronization. For ordinary methods,
    //   expectations are set on the mock object. But static methods don’t have
    //   any mock object. Instead, you must create a Context object just to set
    //   their expectations.

    #[tokio::test]
    #[serial_test::serial]
    async fn start_then_stop() {
        let log = logger();
        let nic_id_allocator = IdAllocator::new();
        let mut nexus_client = MockNexusClient::default();

        // Set expectations about what will be seen (and when) by Nexus before
        // the test begins. We no longer have mutable access to "nexus_client"
        // when "Instance::new" is invoked, so we have to prepare early.
        let mut seq = mockall::Sequence::new();
        let create_fut = expect_state_transition(
            &mut nexus_client,
            &mut seq,
            InstanceState::Creating,
        );
        let run_fut = expect_state_transition(
            &mut nexus_client,
            &mut seq,
            InstanceState::Running,
        );
        let stop_fut = expect_state_transition(
            &mut nexus_client,
            &mut seq,
            InstanceState::Stopped,
        );

        let ticket = InstanceTicket::null(test_uuid());

        // Initialize and start the instance.
        let inst = Instance::new(
            log.clone(),
            test_uuid(),
            nic_id_allocator,
            new_initial_instance(),
            None,
            Arc::new(nexus_client),
        )
        .unwrap();
        execute_instance_start(&inst, ticket).await;
        create_fut.await;

        // Start running the instance.
        inst.transition(InstanceRuntimeStateRequested {
            run_state: InstanceStateRequested::Running,
        })
        .await
        .unwrap();
        run_fut.await;

        // Stop the instance.
        // This terminates the zone to preserve per-sled resources.
        let zone_halt_and_remove_ctx = MockZones::halt_and_remove_context();
        zone_halt_and_remove_ctx
            .expect()
            .times(1)
            .in_sequence(&mut seq)
            .returning(|_, _| Ok(()));
        let dladm_delete_vnic_ctx = Dladm::delete_vnic_context();
        dladm_delete_vnic_ctx
            .expect()
            .times(1)
            .in_sequence(&mut seq)
            .returning(|vnic| {
                assert_eq!(vnic, control_vnic_name(0));
                Ok(())
            });
        inst.transition(InstanceRuntimeStateRequested {
            run_state: InstanceStateRequested::Stopped,
        })
        .await
        .unwrap();
        stop_fut.await;
    }

    #[tokio::test]
    #[serial_test::serial]
    #[should_panic(
        expected = "Propolis client should be initialized before usage"
    )]
    async fn transition_before_start() {
        let log = logger();
        let nic_id_allocator = IdAllocator::new();
        let nexus_client = MockNexusClient::default();

        let inst = Instance::new(
            log.clone(),
            test_uuid(),
            nic_id_allocator,
            new_initial_instance(),
            None,
            Arc::new(nexus_client),
        )
        .unwrap();

        // Trying to transition before the instance has been initialized will
        // result in a panic.
        inst.transition(InstanceRuntimeStateRequested {
            run_state: InstanceStateRequested::Running,
        })
        .await
        .unwrap();
    }
}<|MERGE_RESOLUTION|>--- conflicted
+++ resolved
@@ -154,93 +154,6 @@
     }
 }
 
-<<<<<<< HEAD
-/// Represents an allocated VNIC on the system.
-/// The VNIC is de-allocated when it goes out of scope.
-///
-/// Note that the "ownership" of the VNIC is based on convention;
-/// another process in the global zone could also modify / destroy
-/// the VNIC while this object is alive.
-#[derive(Debug)]
-struct Vnic {
-    name: String,
-    deleted: bool,
-}
-
-impl Vnic {
-    // Creates a new NIC, intended for usage by the guest.
-    fn new_guest(
-        allocator: &IdAllocator,
-        physical_dl: &PhysicalLink,
-        mac: Option<MacAddr>,
-        ip: IpAddr,
-        vlan: Option<VlanID>,
-    ) -> Result<Self, Error> {
-        let name = guest_vnic_name(allocator.next());
-        Dladm::create_vnic(physical_dl, &name, mac, vlan)?;
-
-        let ip4 = match ip {
-            IpAddr::V4(v) => v,
-
-            _ => {
-                return Err(Error::InternalError {
-                    internal_message: format!(
-                        "OPTE only supports IPv4 guests at the moment",
-                    ),
-                });
-            }
-        };
-
-        let ip_cfg = opte_core::ioctl::IpConfig {
-            // NOTE: OPTE has it's own Ipv4Addr, thus the into().
-            private_ip: ip4.into(),
-	    snat: None,
-        };
-
-        let req = opte_core::ioctl::AddPortReq {
-            link_name: name.clone(),
-            ip_cfg,
-        };
-
-        let hdl = opteadm::OpteAdm::open()?;
-        hdl.add_port(&req)?;
-
-        Ok(Vnic { name, deleted: false })
-    }
-
-    // Creates a new NIC, intended for allowing Propolis to communicate
-    // with the control plane.
-    fn new_control(
-        allocator: &IdAllocator,
-        physical_dl: &PhysicalLink,
-        mac: Option<MacAddr>,
-    ) -> Result<Self, Error> {
-        let name = vnic_name(allocator.next());
-        Dladm::create_vnic(physical_dl, &name, mac, None)?;
-        Ok(Vnic { name, deleted: false })
-    }
-
-    // Deletes a NIC (if it has not already been deleted).
-    fn delete(&mut self) -> Result<(), Error> {
-        if self.deleted {
-            Ok(())
-        } else {
-            self.deleted = true;
-            let hdl = opteadm::OpteAdm::open()?;
-            hdl.delete_port(&self.name)?;
-            Dladm::delete_vnic(&self.name)
-        }
-    }
-}
-
-impl Drop for Vnic {
-    fn drop(&mut self) {
-        let _ = self.delete();
-    }
-}
-
-=======
->>>>>>> 038dbd04
 struct InstanceInner {
     id: Uuid,
 
