// This Source Code Form is subject to the terms of the Mozilla Public
// License, v. 2.0. If a copy of the MPL was not distributed with this
// file, You can obtain one at https://mozilla.org/MPL/2.0/.

//! Wrappers around illumos-specific commands.

use cfg_if::cfg_if;

pub mod addrobj;
pub mod dladm;
pub mod running_zone;
pub mod svc;
pub mod vnic;
pub mod zfs;
pub mod zone;
pub mod zpool;

const PFEXEC: &str = "/usr/bin/pfexec";

#[derive(thiserror::Error, Debug)]
pub enum ExecutionError {
    #[error("Failed to start execution of [{command}]: {err}")]
    ExecutionStart { command: String, err: std::io::Error },

    #[error(
        "Command [{command}] executed and failed with status: {status}. Output: {stderr}"
    )]
    CommandFailure {
        command: String,
        status: std::process::ExitStatus,
        stderr: String,
    },
}

// We wrap this method in an inner module to make it possible to mock
// these free functions.
#[cfg_attr(test, mockall::automock, allow(dead_code))]
mod inner {
    use super::*;

    fn to_string(command: &mut std::process::Command) -> String {
        command
            .get_args()
            .map(|s| s.to_string_lossy().into())
            .collect::<Vec<String>>()
            .join(" ")
    }

    // Helper function for starting the process and checking the
    // exit code result.
    pub fn execute(
        command: &mut std::process::Command,
    ) -> Result<std::process::Output, ExecutionError> {
        let output = command.output().map_err(|err| {
            ExecutionError::ExecutionStart { command: to_string(command), err }
        })?;

        if !output.status.success() {
            return Err(ExecutionError::CommandFailure {
<<<<<<< HEAD
                command: to_string(command),
=======
                command: command
                    .get_args()
                    .map(|s| s.to_string_lossy().into())
                    .collect::<Vec<String>>()
                    .join(" "),
>>>>>>> d4b6ea42
                status: output.status,
                stderr: String::from_utf8_lossy(&output.stderr).to_string(),
            });
        }

        Ok(output)
    }
}

cfg_if! {
    if #[cfg(test)] {
        pub use mock_inner::*;
    } else {
        pub use inner::*;
    }
}<|MERGE_RESOLUTION|>--- conflicted
+++ resolved
@@ -57,15 +57,11 @@
 
         if !output.status.success() {
             return Err(ExecutionError::CommandFailure {
-<<<<<<< HEAD
-                command: to_string(command),
-=======
                 command: command
                     .get_args()
                     .map(|s| s.to_string_lossy().into())
                     .collect::<Vec<String>>()
                     .join(" "),
->>>>>>> d4b6ea42
                 status: output.status,
                 stderr: String::from_utf8_lossy(&output.stderr).to_string(),
             });
