--- conflicted
+++ resolved
@@ -139,13 +139,8 @@
     ) -> Result<Self, Error> {
         debug!(log, "Creating new ServiceManager");
         let mgr = Self {
-<<<<<<< HEAD
-            log,
+            log: log.new(o!("component" => "ServiceManager")),
             config,
-=======
-            log: log.new(o!("component" => "ServiceManager")),
-            config_path,
->>>>>>> 34b8f314
             zones: Mutex::new(vec![]),
             vnic_allocator: VnicAllocator::new(
                 "Service",
