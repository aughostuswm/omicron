// This Source Code Form is subject to the terms of the Mozilla Public
// License, v. 2.0. If a copy of the MPL was not distributed with this
// file, You can obtain one at https://mozilla.org/MPL/2.0/.

//! Library interface to the sled agent

// We only use rustdoc for internal documentation, including private items, so
// it's expected that we'll have links to private items in the docs.
#![allow(rustdoc::private_intra_doc_links)]
// Clippy's style lints are useful, but not worth running automatically.
#![allow(clippy::style)]
// assert_matches! is pretty useful for tests so just enable it conditionally.
#![cfg_attr(test, feature(assert_matches))]

// Module for executing the simulated sled agent.
pub mod sim;

// Modules shared by both simulated and non-simulated sled agents.
pub mod common;

// Modules for the non-simulated sled agent.
pub mod bootstrap;
pub mod config;
mod http_entrypoints;
mod illumos;
mod instance;
mod instance_manager;
mod nexus;
mod params;
pub mod server;
mod services;
mod sled_agent;
mod storage_manager;
<<<<<<< HEAD
mod updates;
mod vnic;
=======
>>>>>>> f1923552

#[cfg(test)]
mod mocks;

#[macro_use]
extern crate slog;

/// Location on internal storage where sled-specific information is stored.
pub(crate) const OMICRON_CONFIG_PATH: &'static str = "/var/tmp/oxide";<|MERGE_RESOLUTION|>--- conflicted
+++ resolved
@@ -31,11 +31,7 @@
 mod services;
 mod sled_agent;
 mod storage_manager;
-<<<<<<< HEAD
 mod updates;
-mod vnic;
-=======
->>>>>>> f1923552
 
 #[cfg(test)]
 mod mocks;
