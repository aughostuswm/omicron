/*!
 * Data structures and related facilities for representing resources in the API
 *
 * This includes all representations over the wire for both the external and
 * internal APIs.  The contents here are all HTTP-agnostic.
 */

use crate::error::ApiError;
use anyhow::anyhow;
use anyhow::Context;
use api_identity::ApiObjectIdentity;
use chrono::DateTime;
use chrono::Utc;
pub use dropshot::PaginationOrder;
use futures::future::ready;
use futures::stream::BoxStream;
use futures::stream::StreamExt;
use schemars::JsonSchema;
use serde::Deserialize;
use serde::Serialize;
use std::collections::BTreeMap;
use std::convert::TryFrom;
use std::fmt::Debug;
use std::fmt::Display;
use std::fmt::Formatter;
use std::fmt::Result as FormatResult;
use std::net::SocketAddr;
use std::num::NonZeroU32;
use thiserror::Error;
use uuid::Uuid;

/*
 * The type aliases below exist primarily to ensure consistency among return
 * types for functions in the `nexus::Nexus` and `nexus::DataStore`.  The
 * type argument `T` generally implements `ApiObject`.
 */

/** Result of a create operation for the specified type */
pub type CreateResult<T> = Result<T, ApiError>;
/** Result of a delete operation for the specified type */
pub type DeleteResult = Result<(), ApiError>;
/** Result of a list operation that returns an ObjectStream */
pub type ListResult<T> = Result<ObjectStream<T>, ApiError>;
/** Result of a lookup operation for the specified type */
pub type LookupResult<T> = Result<T, ApiError>;
/** Result of an update operation for the specified type */
pub type UpdateResult<T> = Result<T, ApiError>;

/**
 * A stream of Results, each potentially representing an object in the API
 */
pub type ObjectStream<T> = BoxStream<'static, Result<T, ApiError>>;

/*
 * General-purpose types used for client request parameters and return values.
 */

/**
 * Describes an `ApiObject` that has its own identity metadata.  This is
 * currently used only for pagination.
 */
pub trait ApiObjectIdentity {
    fn identity(&self) -> &ApiIdentityMetadata;
}

/**
 * Parameters used to request a specific page of results when listing a
 * collection of objects
 *
 * This is logically analogous to Dropshot's `PageSelector` (plus the limit from
 * Dropshot's `PaginationParams).  However, this type is HTTP-agnostic.  More
 * importantly, by the time this struct is generated, we know the type of the
 * sort field and we can specialize `DataPageParams` to that type.  This makes
 * it considerably simpler to implement the backend for most of our paginated
 * APIs.
 *
 * `NameType` is the type of the field used to sort the returned values and it's
 * usually `ApiName`.
 */
#[derive(Debug)]
pub struct DataPageParams<'a, NameType> {
    /**
     * If present, this is the value of the sort field for the last object seen
     */
    pub marker: Option<&'a NameType>,

    /**
     * Whether the sort is in ascending order
     */
    pub direction: PaginationOrder,

    /**
     * This identifies how many results should be returned on this page.
     * Backend implementations must provide this many results unless we're at
     * the end of the scan.  Dropshot assumes that if we provide fewer results
     * than this number, then we're done with the scan.
     */
    pub limit: NonZeroU32,
}

/**
 * A name used in the API
 *
 * Names are generally user-provided unique identifiers, highly constrained as
 * described in RFD 4.  An `ApiName` can only be constructed with a string
 * that's valid as a name.
 */
#[derive(
    Clone, Debug, Deserialize, Eq, Ord, PartialEq, PartialOrd, Serialize,
)]
#[serde(try_from = "String")]
pub struct ApiName(String);

/**
 * `ApiName::try_from(String)` is the primary method for constructing an ApiName
 * from an input string.  This validates the string according to our
 * requirements for a name.
 * TODO-cleanup why shouldn't callers use TryFrom<&str>?
 */
impl TryFrom<String> for ApiName {
    type Error = String;
    fn try_from(value: String) -> Result<Self, Self::Error> {
        if value.len() > 63 {
            return Err(String::from("name may contain at most 63 characters"));
        }

        let mut iter = value.chars();

        let first = iter.next().ok_or_else(|| {
            String::from("name requires at least one character")
        })?;
        if !first.is_ascii_lowercase() {
            return Err(String::from(
                "name must begin with an ASCII lowercase character",
            ));
        }

        let mut last = first;
        for c in iter {
            last = c;

            if !c.is_ascii_lowercase() && !c.is_digit(10) && c != '-' {
                return Err(format!(
                    "name contains invalid character: \"{}\" (allowed \
                     characters are lowercase ASCII, digits, and \"-\")",
                    c
                ));
            }
        }

        if last == '-' {
            return Err(String::from("name cannot end with \"-\""));
        }

        Ok(ApiName(value))
    }
}

/**
 * Convenience parse function for literal strings, primarily for the test suite.
 */
impl TryFrom<&str> for ApiName {
    type Error = String;
    fn try_from(value: &str) -> Result<Self, Self::Error> {
        ApiName::try_from(String::from(value))
    }
}

impl<'a> From<&'a ApiName> for &'a str {
    fn from(n: &'a ApiName) -> Self {
        n.as_str()
    }
}

/**
 * `ApiName` instances are comparable like Strings, primarily so that they can
 * be used as keys in trees.
 */
impl<S> PartialEq<S> for ApiName
where
    S: AsRef<str>,
{
    fn eq(&self, other: &S) -> bool {
        self.0 == other.as_ref()
    }
}

/**
 * Custom JsonSchema implementation to encode the constraints on ApiName
 */
/*
 * TODO: 1. make this part of schemars w/ rename and maxlen annotations
 * TODO: 2. integrate the regex with `try_from`
 */
impl JsonSchema for ApiName {
    fn schema_name() -> String {
        "ApiName".to_string()
    }
    fn json_schema(
        _gen: &mut schemars::gen::SchemaGenerator,
    ) -> schemars::schema::Schema {
        schemars::schema::Schema::Object(schemars::schema::SchemaObject {
            metadata: Some(Box::new(schemars::schema::Metadata {
                id: None,
                title: Some("A name used in the API".to_string()),
                description: Some(
                    "Names must begin with a lower case ASCII letter, be \
                     composed exclusively of lowercase ASCII, uppercase \
                     ASCII, numbers, and '-', and may not end with a '-'."
                        .to_string(),
                ),
                default: None,
                deprecated: false,
                read_only: false,
                write_only: false,
                examples: vec![],
            })),
            instance_type: Some(schemars::schema::SingleOrVec::Single(
                Box::new(schemars::schema::InstanceType::String),
            )),
            format: None,
            enum_values: None,
            const_value: None,
            subschemas: None,
            number: None,
            string: Some(Box::new(schemars::schema::StringValidation {
                max_length: Some(63),
                min_length: None,
                pattern: Some("[a-z](|[a-zA-Z0-9-]*[a-zA-Z0-9])".to_string()),
            })),
            array: None,
            object: None,
            reference: None,
            extensions: BTreeMap::new(),
        })
    }
}

impl ApiName {
    /**
     * Parse an `ApiName`.  This is a convenience wrapper around
     * `ApiName::try_from(String)` that marshals any error into an appropriate
     * `ApiError`.
     */
    pub fn from_param(value: String, label: &str) -> Result<ApiName, ApiError> {
        ApiName::try_from(value).map_err(|e| ApiError::InvalidValue {
            label: String::from(label),
            message: e,
        })
    }

    /**
     * Return the `&str` representing the actual name.
     */
    pub fn as_str(&self) -> &str {
        self.0.as_str()
    }
}

/**
 * A count of bytes, typically used either for memory or storage capacity
 *
 * The maximum supported byte count is [`i64::MAX`].  This makes it somewhat
 * inconvenient to define constructors: a u32 constructor can be infallible, but
 * an i64 constructor can fail (if the value is negative) and a u64 constructor
 * can fail (if the value is larger than i64::MAX).  We provide all of these for
 * consumers' convenience.
 */
/*
 * TODO-cleanup This could benefit from a more complete implementation.
 * TODO-correctness RFD 4 requires that this be a multiple of 256 MiB.  We'll
 * need to write a validator for that.
 */
/*
 * The maximum byte count of i64::MAX comes from the fact that this is stored in
 * the database as an i64.  Constraining it here ensures that we can't fail to
 * serialize the value.
 */
#[derive(Copy, Clone, Debug, Deserialize, Serialize, JsonSchema)]
pub struct ApiByteCount(u64);
impl ApiByteCount {
    pub fn from_kibibytes_u32(kibibytes: u32) -> ApiByteCount {
        ApiByteCount::try_from(1024 * u64::from(kibibytes)).unwrap()
    }

    pub fn from_mebibytes_u32(mebibytes: u32) -> ApiByteCount {
        ApiByteCount::try_from(1024 * 1024 * u64::from(mebibytes)).unwrap()
    }

    pub fn from_gibibytes_u32(gibibytes: u32) -> ApiByteCount {
        ApiByteCount::try_from(1024 * 1024 * 1024 * u64::from(gibibytes))
            .unwrap()
    }

    pub fn to_bytes(&self) -> u64 {
        self.0
    }
    pub fn to_whole_kibibytes(&self) -> u64 {
        self.to_bytes() / 1024
    }
    pub fn to_whole_mebibytes(&self) -> u64 {
        self.to_bytes() / 1024 / 1024
    }
    pub fn to_whole_gibibytes(&self) -> u64 {
        self.to_bytes() / 1024 / 1024 / 1024
    }
    pub fn to_whole_tebibytes(&self) -> u64 {
        self.to_bytes() / 1024 / 1024 / 1024 / 1024
    }
}

/* TODO-cleanup This could use the experimental std::num::IntErrorKind. */
#[derive(Debug, Eq, Error, Ord, PartialEq, PartialOrd)]
pub enum ByteCountRangeError {
    #[error("value is too small for a byte count")]
    TooSmall,
    #[error("value is too large for a byte count")]
    TooLarge,
}
impl TryFrom<u64> for ApiByteCount {
    type Error = ByteCountRangeError;

    fn try_from(bytes: u64) -> Result<Self, Self::Error> {
        if i64::try_from(bytes).is_err() {
            Err(ByteCountRangeError::TooLarge)
        } else {
            Ok(ApiByteCount(bytes))
        }
    }
}

impl TryFrom<i64> for ApiByteCount {
    type Error = ByteCountRangeError;

    fn try_from(bytes: i64) -> Result<Self, Self::Error> {
        Ok(ApiByteCount(
            u64::try_from(bytes).map_err(|_| ByteCountRangeError::TooSmall)?,
        ))
    }
}

impl From<u32> for ApiByteCount {
    fn from(value: u32) -> Self {
        ApiByteCount(u64::from(value))
    }
}

impl From<&ApiByteCount> for i64 {
    fn from(b: &ApiByteCount) -> Self {
        /* We have already validated that this value is in range. */
        i64::try_from(b.0).unwrap()
    }
}

/**
 * Generation numbers stored in the database, used for optimistic concurrency
 * control
 */
/*
 * Because generation numbers are stored in the database, we represent them as
 * i64.
 */
#[derive(
    Copy,
    Clone,
    Debug,
    Deserialize,
    Eq,
    JsonSchema,
    Ord,
    PartialEq,
    PartialOrd,
    Serialize,
)]
pub struct ApiGeneration(u64);
impl ApiGeneration {
    pub fn new() -> ApiGeneration {
        ApiGeneration(1)
    }

    pub fn next(&self) -> ApiGeneration {
        /*
         * It should technically be an operational error if this wraps or even
         * exceeds the value allowed by an i64.  But it seems unlikely enough to
         * happen in practice that we can probably feel safe with this.
         */
        let next_gen = self.0 + 1;
        assert!(next_gen <= u64::try_from(i64::MAX).unwrap());
        ApiGeneration(next_gen)
    }
}

impl Display for ApiGeneration {
    fn fmt(&self, f: &mut Formatter<'_>) -> FormatResult {
        f.write_str(&self.0.to_string())
    }
}

impl From<&ApiGeneration> for i64 {
    fn from(g: &ApiGeneration) -> Self {
        /* We have already validated that the value is within range. */
        /*
         * TODO-robustness We need to ensure that we don't deserialize a value
         * out of range here.
         */
        i64::try_from(g.0).unwrap()
    }
}

impl TryFrom<i64> for ApiGeneration {
    type Error = anyhow::Error;

    fn try_from(value: i64) -> Result<Self, Self::Error> {
        Ok(ApiGeneration(
            u64::try_from(value)
                .map_err(|_| anyhow!("generation number too large"))?,
        ))
    }
}

/*
 * General types used to implement API resources
 */

/**
 * Identifies a type of API resource
 */
#[derive(Debug, Deserialize, PartialEq, Serialize)]
pub enum ApiResourceType {
    Project,
    Disk,
    DiskAttachment,
    Instance,
    Rack,
    Sled,
    SagaDbg,
}

impl Display for ApiResourceType {
    fn fmt(&self, f: &mut Formatter) -> FormatResult {
        write!(
            f,
            "{}",
            match self {
                ApiResourceType::Project => "project",
                ApiResourceType::Disk => "disk",
                ApiResourceType::DiskAttachment => "disk attachment",
                ApiResourceType::Instance => "instance",
                ApiResourceType::Rack => "rack",
                ApiResourceType::Sled => "sled",
                ApiResourceType::SagaDbg => "saga_dbg",
            }
        )
    }
}

/**
 * ApiObject represents a resource in the API and is implemented by concrete
 * types representing specific API resources.
 *
 * Consider a Project, which is about as simple a resource as we have.  The
 * `ApiProject` struct represents a project as understood by the API.  It
 * contains all the fields necessary to implement a Project.  It has several
 * related types:
 *
 * * `ApiProjectView` is what gets emitted by the API when a user asks for a
 *   Project
 * * `ApiProjectCreateParams` is what must be provided to the API when a user
 *   wants to create a new project
 * * `ApiProjectUpdateParams` is what must be provided to the API when a user
 *   wants to update a project.
 *
 * We also have Instances, Disks, Racks, Sleds, and many related types, and we
 * expect to add many more types like images, networking abstractions,
 * organizations, teams, users, system components, and the like.  See RFD 4 for
 * details.  Some resources may not have analogs for all these types because
 * they're immutable (e.g., the `ApiRack` resource doesn't define a
 * "CreateParams" type).
 *
 * The only thing guaranteed by the `ApiObject` trait is that the type can be
 * converted to a View, which is something that can be serialized.
 */
/*
 * TODO-coverage: each type could have unit tests for various invalid input
 * types?
 */
pub trait ApiObject {
    type View: Serialize + Clone + Debug;
    fn to_view(&self) -> Self::View;
}

/**
 * Given an `ObjectStream<ApiObject>` (for some specific `ApiObject` type),
 * return a vector of the objects' views.  Any failures are ignored.
 */
/*
 * TODO-hardening: Consider how to better deal with these failures.  We should
 * probably at least log something.
 */
pub async fn to_view_list<T: ApiObject>(
    object_stream: ObjectStream<T>,
) -> Vec<T::View> {
    object_stream
        .filter(|maybe_object| ready(maybe_object.is_ok()))
        .map(|maybe_object| maybe_object.unwrap().to_view())
        .collect::<Vec<T::View>>()
        .await
}

/*
 * IDENTITY METADATA
 */

/**
 * Identity-related metadata that's included in nearly all public API objects
 */
#[derive(Clone, Debug, Deserialize, PartialEq, Serialize, JsonSchema)]
#[serde(rename_all = "camelCase")]
pub struct ApiIdentityMetadata {
    /** unique, immutable, system-controlled identifier for each resource */
    pub id: Uuid,
    /** unique, mutable, user-controlled identifier for each resource */
    pub name: ApiName,
    /** human-readable free-form text about a resource */
    pub description: String,
    /** timestamp when this resource was created */
    pub time_created: DateTime<Utc>,
    /** timestamp when this resource was last modified */
    pub time_modified: DateTime<Utc>,
}

/**
 * Create-time identity-related parameters
 */
#[derive(Clone, Debug, Deserialize, Serialize, JsonSchema)]
#[serde(rename_all = "camelCase")]
pub struct ApiIdentityMetadataCreateParams {
    pub name: ApiName,
    pub description: String,
}

/**
 * Updateable identity-related parameters
 */
#[derive(Clone, Debug, Deserialize, Serialize, JsonSchema)]
#[serde(rename_all = "camelCase")]
pub struct ApiIdentityMetadataUpdateParams {
    pub name: Option<ApiName>,
    pub description: Option<String>,
}

/*
 * Specific API resources
 */

/*
 * PROJECTS
 */

/**
 * A Project in the external API
 */
pub struct ApiProject {
    /** common identifying metadata */
    pub identity: ApiIdentityMetadata,
}

impl ApiObject for ApiProject {
    type View = ApiProjectView;
    fn to_view(&self) -> ApiProjectView {
        ApiProjectView { identity: self.identity.clone() }
    }
}

/**
 * Client view of an [`ApiProject`]
 */
#[derive(
    ApiObjectIdentity, Clone, Debug, Deserialize, Serialize, JsonSchema,
)]
#[serde(rename_all = "camelCase")]
pub struct ApiProjectView {
    /*
     * TODO-correctness is flattening here (and in all the other types) the
     * intent in RFD 4?
     */
    #[serde(flatten)]
    pub identity: ApiIdentityMetadata,
}

/**
 * Create-time parameters for an [`ApiProject`]
 */
#[derive(Clone, Debug, Deserialize, Serialize, JsonSchema)]
#[serde(rename_all = "camelCase")]
pub struct ApiProjectCreateParams {
    #[serde(flatten)]
    pub identity: ApiIdentityMetadataCreateParams,
}

/**
 * Updateable properties of an [`ApiProject`]
 */
#[derive(Clone, Debug, Deserialize, Serialize, JsonSchema)]
#[serde(rename_all = "camelCase")]
pub struct ApiProjectUpdateParams {
    #[serde(flatten)]
    pub identity: ApiIdentityMetadataUpdateParams,
}

/*
 * INSTANCES
 */

/**
 * Running state of an Instance (primarily: booted or stopped)
 *
 * This typically reflects whether it's starting, running, stopping, or stopped,
 * but also includes states related to the Instance's lifecycle
 */
#[derive(
    Copy,
    Clone,
    Debug,
    Deserialize,
    Eq,
    Ord,
    PartialEq,
    PartialOrd,
    Serialize,
    JsonSchema,
)]
#[serde(rename_all = "lowercase")]
pub enum ApiInstanceState {
    Creating, /* TODO-polish: paper over Creating in the API with Starting? */
    Starting,
    Running,
    Stopping { rebooting: bool },
    Stopped { rebooting: bool },
    Repairing,
    Failed,
    Destroyed,
}

impl Display for ApiInstanceState {
    fn fmt(&self, f: &mut Formatter) -> FormatResult {
        write!(f, "{}", self.label())
    }
}

/*
 * TODO-cleanup why is this error type different from the one for ApiName?  The
 * reason is probably that ApiName can be provided by the user, so we want a
 * good validation error.  ApiInstanceState cannot.  Still, is there a way to
 * unify these?
 */
impl TryFrom<(&str, bool)> for ApiInstanceState {
    type Error = String;

    fn try_from(
        (variant, rebooting): (&str, bool),
    ) -> Result<Self, Self::Error> {
        println!("ApiInstanceState::try_from: ({}, {})", variant, rebooting);
        let r = match variant {
            "creating" => ApiInstanceState::Creating,
            "starting" => ApiInstanceState::Starting,
            "running" => ApiInstanceState::Running,
            "stopping" => ApiInstanceState::Stopping { rebooting },
            "stopped" => ApiInstanceState::Stopped { rebooting },
            "repairing" => ApiInstanceState::Repairing,
            "failed" => ApiInstanceState::Failed,
            "destroyed" => ApiInstanceState::Destroyed,
            _ => return Err(format!("Unexpected variant {}", variant)),
        };
        Ok(r)
    }
}

impl ApiInstanceState {
    pub fn label(&self) -> &'static str {
        match self {
            ApiInstanceState::Creating => "creating",
            ApiInstanceState::Starting => "starting",
            ApiInstanceState::Running => "running",
            ApiInstanceState::Stopping { rebooting: _r } => "stopping",
            ApiInstanceState::Stopped { rebooting: _r } => "stopped",
            ApiInstanceState::Repairing => "repairing",
            ApiInstanceState::Failed => "failed",
            ApiInstanceState::Destroyed => "destroyed",
        }
    }

    /**
     * Returns true if the given state represents a fully stopped Instance.
     * This means that a transition from an is_not_stopped() state must go
     * through Stopping.
     */
    pub fn is_stopped(&self) -> bool {
        match self {
            ApiInstanceState::Starting => false,
            ApiInstanceState::Running => false,
            ApiInstanceState::Stopping { rebooting: _ } => false,

            ApiInstanceState::Creating => true,
            ApiInstanceState::Stopped { rebooting: _ } => true,
            ApiInstanceState::Repairing => true,
            ApiInstanceState::Failed => true,
            ApiInstanceState::Destroyed => true,
        }
    }

    /**
     * Returns true if the given state represents an in-progress reboot.
     */
    pub fn is_rebooting(&self) -> bool {
        match self {
            ApiInstanceState::Stopped { rebooting } => *rebooting,
            ApiInstanceState::Stopping { rebooting } => *rebooting,
            _ => false,
        }
    }
}

/**
 * Requestable running state of an Instance.
 *
 * A subset of [`ApiInstanceState`].
 */
#[derive(
    Copy,
    Clone,
    Debug,
    Deserialize,
    Eq,
    Ord,
    PartialEq,
    PartialOrd,
    Serialize,
    JsonSchema,
)]
#[serde(rename_all = "lowercase")]
pub enum ApiInstanceStateRequested {
    Running,
    Stopped,
    // Implies a transition to "Stopped", then to "Running".
    Reboot,
    Destroyed,
}

impl Display for ApiInstanceStateRequested {
    fn fmt(&self, f: &mut Formatter) -> FormatResult {
        write!(f, "{}", self.label())
    }
}

impl ApiInstanceStateRequested {
    fn label(&self) -> &str {
        match self {
            ApiInstanceStateRequested::Running => "running",
            ApiInstanceStateRequested::Stopped => "stopped",
            ApiInstanceStateRequested::Reboot => "reboot",
            ApiInstanceStateRequested::Destroyed => "destroyed",
        }
    }

    /**
     * Returns true if the state represents a stopped Instance.
     */
    pub fn is_stopped(&self) -> bool {
        match self {
            ApiInstanceStateRequested::Running => false,
            ApiInstanceStateRequested::Stopped => true,
            ApiInstanceStateRequested::Reboot => false,
            ApiInstanceStateRequested::Destroyed => true,
        }
    }
}

/** The number of CPUs in an Instance */
#[derive(Copy, Clone, Debug, Deserialize, Serialize, JsonSchema)]
pub struct ApiInstanceCpuCount(pub u16);

impl TryFrom<i64> for ApiInstanceCpuCount {
    type Error = anyhow::Error;

    fn try_from(value: i64) -> Result<Self, Self::Error> {
        Ok(ApiInstanceCpuCount(
            u16::try_from(value).context("parsing CPU count")?,
        ))
    }
}

impl From<&ApiInstanceCpuCount> for i64 {
    fn from(c: &ApiInstanceCpuCount) -> Self {
        i64::from(c.0)
    }
}

/**
 * An Instance (VM) in the external API
 */
#[derive(Clone, Debug)]
pub struct ApiInstance {
    /** common identifying metadata */
    pub identity: ApiIdentityMetadata,

    /** id for the project containing this Instance */
    pub project_id: Uuid,

    /** number of CPUs allocated for this Instance */
    pub ncpus: ApiInstanceCpuCount,
    /** memory allocated for this Instance */
    pub memory: ApiByteCount,
    /** RFC1035-compliant hostname for the Instance. */
    pub hostname: String, /* TODO-cleanup different type? */

    /** state owned by the data plane */
    pub runtime: ApiInstanceRuntimeState,
    /* TODO-completeness: add disks, network, tags, metrics */
}

impl ApiObject for ApiInstance {
    type View = ApiInstanceView;
    fn to_view(&self) -> ApiInstanceView {
        ApiInstanceView {
            identity: self.identity.clone(),
            project_id: self.project_id,
            ncpus: self.ncpus,
            memory: self.memory,
            hostname: self.hostname.clone(),
            runtime: self.runtime.to_view(),
        }
    }
}

/**
 * Runtime state of the Instance, including the actual running state and minimal
 * metadata
 *
 * This state is owned by the sled agent running that Instance.
 */
#[derive(Clone, Debug, Deserialize, Serialize, JsonSchema)]
pub struct ApiInstanceRuntimeState {
    /** runtime state of the Instance */
    pub run_state: ApiInstanceState,
    /** which sled is running this Instance */
    pub sled_uuid: Uuid,
    /** generation number for this state */
    pub gen: ApiGeneration,
    /** timestamp for this information */
    pub time_updated: DateTime<Utc>,
}

/**
 * Used to request an Instance state change from a sled agent
 *
 * Right now, it's only the run state that can be changed, though we might want
 * to support changing properties like "ncpus" here.
 */
#[derive(Clone, Debug, Deserialize, Serialize, JsonSchema)]
pub struct ApiInstanceRuntimeStateRequested {
    pub run_state: ApiInstanceStateRequested,
}

/**
 * Client view of an [`ApiInstanceRuntimeState`]
 */
#[derive(Clone, Debug, Deserialize, Serialize, JsonSchema)]
#[serde(rename_all = "camelCase")]
pub struct ApiInstanceRuntimeStateView {
    pub run_state: ApiInstanceState,
    pub time_run_state_updated: DateTime<Utc>,
}

impl ApiObject for ApiInstanceRuntimeState {
    type View = ApiInstanceRuntimeStateView;
    fn to_view(&self) -> ApiInstanceRuntimeStateView {
        ApiInstanceRuntimeStateView {
            run_state: self.run_state,
            time_run_state_updated: self.time_updated,
        }
    }
}

/**
 * Client view of an [`ApiInstance`]
 */
#[derive(
    ApiObjectIdentity, Clone, Debug, Deserialize, Serialize, JsonSchema,
)]
#[serde(rename_all = "camelCase")]
pub struct ApiInstanceView {
    /* TODO is flattening here the intent in RFD 4? */
    #[serde(flatten)]
    pub identity: ApiIdentityMetadata,

    /** id for the project containing this Instance */
    pub project_id: Uuid,

    /** number of CPUs allocated for this Instance */
    pub ncpus: ApiInstanceCpuCount,
    /** memory, in gigabytes, allocated for this Instance */
    pub memory: ApiByteCount,
    /** RFC1035-compliant hostname for the Instance. */
    pub hostname: String, /* TODO-cleanup different type? */

    #[serde(flatten)]
    pub runtime: ApiInstanceRuntimeStateView,
}

/**
 * Create-time parameters for an [`ApiInstance`]
 */
/*
 * TODO We're ignoring "type" for now because no types are specified by the API.
 * Presumably this will need to be its own kind of API object that can be
 * created, modified, removed, etc.
 */
#[derive(Clone, Debug, Deserialize, Serialize, JsonSchema)]
#[serde(rename_all = "camelCase")]
pub struct ApiInstanceCreateParams {
    #[serde(flatten)]
    pub identity: ApiIdentityMetadataCreateParams,
    pub ncpus: ApiInstanceCpuCount,
    pub memory: ApiByteCount,
    pub hostname: String, /* TODO-cleanup different type? */
}

/**
 * Updateable properties of an [`ApiInstance`]
 */
#[derive(Clone, Debug, Deserialize, Serialize)]
#[serde(rename_all = "camelCase")]
pub struct ApiInstanceUpdateParams {
    #[serde(flatten)]
    pub identity: ApiIdentityMetadataUpdateParams,
}

/*
 * DISKS
 */

/**
 * A Disk (network block device) in the external API
 */
#[derive(Clone, Debug)]
pub struct ApiDisk {
    /** common identifying metadata */
    pub identity: ApiIdentityMetadata,
    /** id for the project containing this Disk */
    pub project_id: Uuid,
    /**
     * id for the snapshot from which this Disk was created (None means a blank
     * disk)
     */
    pub create_snapshot_id: Option<Uuid>,
    /** size of the Disk */
    pub size: ApiByteCount,
    /** runtime state of the Disk */
    pub runtime: ApiDiskRuntimeState,
}

/**
 * Client view of an [`ApiDisk`]
 */
#[derive(
    ApiObjectIdentity, Clone, Debug, Deserialize, Serialize, JsonSchema,
)]
#[serde(rename_all = "camelCase")]
pub struct ApiDiskView {
    #[serde(flatten)]
    pub identity: ApiIdentityMetadata,
    pub project_id: Uuid,
    pub snapshot_id: Option<Uuid>,
    pub size: ApiByteCount,
    pub state: ApiDiskState,
    pub device_path: String,
}

impl ApiObject for ApiDisk {
    type View = ApiDiskView;
    fn to_view(&self) -> ApiDiskView {
        /*
         * TODO-correctness: can the name always be used as a path like this
         * or might it need to be sanitized?
         */
        let device_path = format!("/mnt/{}", self.identity.name.as_str());
        ApiDiskView {
            identity: self.identity.clone(),
            project_id: self.project_id,
            snapshot_id: self.create_snapshot_id,
            size: self.size,
            state: self.runtime.disk_state.clone(),
            device_path,
        }
    }
}

/**
 * State of a Disk (primarily: attached or not)
 */
#[derive(
    Clone,
    Debug,
    Deserialize,
    Eq,
    Ord,
    PartialEq,
    PartialOrd,
    Serialize,
    JsonSchema,
)]
#[serde(rename_all = "lowercase")]
pub enum ApiDiskState {
    /** Disk is being initialized */
    Creating,
    /** Disk is ready but detached from any Instance */
    Detached,
    /** Disk is being attached to the given Instance */
    Attaching(Uuid), /* attached Instance id */
    /** Disk is attached to the given Instance */
    Attached(Uuid), /* attached Instance id */
    /** Disk is being detached from the given Instance */
    Detaching(Uuid), /* attached Instance id */
    /** Disk has been destroyed */
    Destroyed,
    /** Disk is unavailable */
    Faulted,
}

impl Display for ApiDiskState {
    fn fmt(&self, f: &mut Formatter) -> FormatResult {
        write!(f, "{}", self.label())
    }
}

impl TryFrom<(&str, Option<Uuid>)> for ApiDiskState {
    type Error = String;

    fn try_from(
        (s, maybe_id): (&str, Option<Uuid>),
    ) -> Result<Self, Self::Error> {
        match (s, maybe_id) {
            ("creating", None) => Ok(ApiDiskState::Creating),
            ("detached", None) => Ok(ApiDiskState::Detached),
            ("destroyed", None) => Ok(ApiDiskState::Destroyed),
            ("faulted", None) => Ok(ApiDiskState::Faulted),
            ("attaching", Some(id)) => Ok(ApiDiskState::Attaching(id)),
            ("attached", Some(id)) => Ok(ApiDiskState::Attached(id)),
            ("detaching", Some(id)) => Ok(ApiDiskState::Detaching(id)),
            _ => Err(format!(
                "unexpected value for disk state: {:?} with attached id {:?}",
                s, maybe_id
            )),
        }
    }
}

<<<<<<< HEAD
=======
pub fn parse_str_using_serde<T: Serialize + DeserializeOwned>(
    s: &str,
) -> Result<T, anyhow::Error> {
    /*
     * Round-tripping through serde is a little absurd, but has the benefit
     * of always staying in sync with the real definition.  (The initial
     * serialization is necessary to correctly handle any quotes or the like
     * in the input string.)
     */
    let json = serde_json::to_string(s).unwrap();
    serde_json::from_str(&json).context("parsing instance state")
}

>>>>>>> 0638198a
impl ApiDiskState {
    /**
     * Returns the string label for this disk state
     */
    pub fn label(&self) -> &'static str {
        match self {
            ApiDiskState::Creating => "creating",
            ApiDiskState::Detached => "detached",
            ApiDiskState::Attaching(_) => "attaching",
            ApiDiskState::Attached(_) => "attached",
            ApiDiskState::Detaching(_) => "detaching",
            ApiDiskState::Destroyed => "destroyed",
            ApiDiskState::Faulted => "faulted",
        }
    }

    /**
     * Returns whether the Disk is currently attached to, being attached to, or
     * being detached from any Instance.
     */
    pub fn is_attached(&self) -> bool {
        self.attached_instance_id().is_some()
    }

    /**
     * If the Disk is attached to, being attached to, or being detached from an
     * Instance, returns the id for that Instance.  Otherwise returns `None`.
     */
    pub fn attached_instance_id(&self) -> Option<&Uuid> {
        match self {
            ApiDiskState::Attaching(id) => Some(id),
            ApiDiskState::Attached(id) => Some(id),
            ApiDiskState::Detaching(id) => Some(id),

            ApiDiskState::Creating => None,
            ApiDiskState::Detached => None,
            ApiDiskState::Destroyed => None,
            ApiDiskState::Faulted => None,
        }
    }
}

/**
 * Runtime state of the Disk, which includes its attach state and some minimal
 * metadata
 */
#[derive(Clone, Debug, Deserialize, Serialize, JsonSchema)]
pub struct ApiDiskRuntimeState {
    /** runtime state of the Disk */
    pub disk_state: ApiDiskState,
    /** generation number for this state */
    pub gen: ApiGeneration,
    /** timestamp for this information */
    pub time_updated: DateTime<Utc>,
}

/**
 * Create-time parameters for an [`ApiDisk`]
 */
#[derive(Clone, Debug, Deserialize, Serialize, JsonSchema)]
#[serde(rename_all = "camelCase")]
pub struct ApiDiskCreateParams {
    /** common identifying metadata */
    #[serde(flatten)]
    pub identity: ApiIdentityMetadataCreateParams,
    /** id for snapshot from which the Disk should be created, if any */
    pub snapshot_id: Option<Uuid>, /* TODO should be a name? */
    /** size of the Disk */
    pub size: ApiByteCount,
}

/**
 * Describes a Disk's attachment to an Instance
 */
#[derive(Clone, Debug, Deserialize, Serialize, JsonSchema)]
#[serde(rename_all = "camelCase")]
pub struct ApiDiskAttachment {
    pub instance_id: Uuid,
    pub disk_id: Uuid,
    pub disk_name: ApiName,
    pub disk_state: ApiDiskState,
}

impl ApiObject for ApiDiskAttachment {
    type View = Self;
    fn to_view(&self) -> Self::View {
        self.clone()
    }
}

/**
 * Used to request a Disk state change
 */
#[derive(Clone, Debug, Deserialize, Eq, PartialEq, Serialize, JsonSchema)]
#[serde(rename_all = "lowercase")]
pub enum ApiDiskStateRequested {
    Detached,
    Attached(Uuid),
    Destroyed,
    Faulted,
}

impl ApiDiskStateRequested {
    /**
     * Returns whether the requested state is attached to an Instance or not.
     */
    pub fn is_attached(&self) -> bool {
        match self {
            ApiDiskStateRequested::Detached => false,
            ApiDiskStateRequested::Destroyed => false,
            ApiDiskStateRequested::Faulted => false,

            ApiDiskStateRequested::Attached(_) => true,
        }
    }
}

/*
 * RACKS
 */

/**
 * A Rack in the external API
 */
pub struct ApiRack {
    pub identity: ApiIdentityMetadata,
}

impl ApiObject for ApiRack {
    type View = ApiRackView;
    fn to_view(&self) -> ApiRackView {
        ApiRackView { identity: self.identity.clone() }
    }
}

/**
 * Client view of an [`ApiRack`]
 */
#[derive(
    ApiObjectIdentity, Clone, Debug, Deserialize, Serialize, JsonSchema,
)]
#[serde(rename_all = "camelCase")]
pub struct ApiRackView {
    pub identity: ApiIdentityMetadata,
}

/*
 * SLEDS
 */

/**
 * A Sled in the external API
 */
pub struct ApiSled {
    pub identity: ApiIdentityMetadata,
    pub service_address: SocketAddr,
}

impl ApiObject for ApiSled {
    type View = ApiSledView;
    fn to_view(&self) -> ApiSledView {
        ApiSledView {
            identity: self.identity.clone(),
            service_address: self.service_address,
        }
    }
}

/**
 * Client view of an [`ApiSled`]
 */
#[derive(
    ApiObjectIdentity, Clone, Debug, Deserialize, Serialize, JsonSchema,
)]
#[serde(rename_all = "camelCase")]
pub struct ApiSledView {
    #[serde(flatten)]
    pub identity: ApiIdentityMetadata,
    pub service_address: SocketAddr,
}

/*
 * Sagas
 *
 * These are currently only intended for observability by developers.  We will
 * eventually want to flesh this out into something more observable for end
 * users.
 */
#[derive(ApiObjectIdentity, Clone, Debug, Serialize, JsonSchema)]
pub struct ApiSagaView {
    pub id: Uuid,
    pub state: ApiSagaStateView,
    /*
     * TODO-cleanup This object contains a fake `ApiIdentityMetadata`.  Why?  We
     * want to paginate these objects.  http_pagination.rs provides a bunch of
     * useful facilities -- notably `ApiPaginatedById`.  `ApiPaginatedById`
     * requires being able to take an arbitrary object in the result set and get
     * its id.  To do that, it uses the `ApiObjectIdentity` trait, which expects
     * to be able to return an `ApiIdentityMetadata` reference from an object.
     * Finally, the pagination facilities just pull the `id` out of that.
     *
     * In this case (as well as others, like sleds and racks), we have ids, and
     * we want to be able to paginate by id, but we don't have full identity
     * metadata.  (Or we do, but it's similarly faked up.)  What we should
     * probably do is create a new trait, say `ApiObjectId`, that returns _just_
     * an id.  We can provide a blanket impl for anything that impls
     * ApiIdentityMetadata.  We can define one-off impls for structs like this
     * one.  Then the id-only pagination interfaces can require just
     * `ApiObjectId`.
     */
    #[serde(skip)]
    pub identity: ApiIdentityMetadata,
}

impl ApiObject for ApiSagaView {
    type View = Self;
    fn to_view(&self) -> Self::View {
        self.clone()
    }
}

impl From<steno::SagaView> for ApiSagaView {
    fn from(s: steno::SagaView) -> Self {
        ApiSagaView {
            id: Uuid::from(s.id),
            state: ApiSagaStateView::from(s.state),
            identity: ApiIdentityMetadata {
                /* TODO-cleanup See the note in ApiSagaView above. */
                id: Uuid::from(s.id),
                name: ApiName::try_from(format!("saga-{}", s.id)).unwrap(),
                description: format!("saga {}", s.id),
                time_created: Utc::now(),
                time_modified: Utc::now(),
            },
        }
    }
}

/*
 * TODO-robustness This type is unnecessarily loosey-goosey.  For example, see
 * the use of Options in the "Done" variant.
 */
#[derive(Clone, Debug, Serialize, JsonSchema)]
#[serde(rename_all = "snake_case")]
pub enum ApiSagaStateView {
    Running,
    #[serde(rename_all = "camelCase")]
    Done {
        failed: bool,
        error_node_name: Option<String>,
        error_info: Option<steno::ActionError>,
    },
}

impl From<steno::SagaStateView> for ApiSagaStateView {
    fn from(st: steno::SagaStateView) -> Self {
        match st {
            steno::SagaStateView::Ready { .. } => ApiSagaStateView::Running,
            steno::SagaStateView::Running { .. } => ApiSagaStateView::Running,
            steno::SagaStateView::Done { result, .. } => match result.kind {
                Ok(_) => ApiSagaStateView::Done {
                    failed: false,
                    error_node_name: None,
                    error_info: None,
                },
                Err(e) => ApiSagaStateView::Done {
                    failed: true,
                    error_node_name: Some(e.error_node_name),
                    error_info: Some(e.error_source),
                },
            },
        }
    }
}

/*
 * Internal Control Plane API objects
 */

/**
 * Sent by a sled agent on startup to Nexus to request further instruction
 */
#[derive(Serialize, Deserialize, JsonSchema)]
pub struct ApiSledAgentStartupInfo {
    /** the address of the sled agent's API endpoint */
    pub sa_address: SocketAddr,
}

/**
 * Sent from Nexus to a sled agent to establish the runtime state of an Instance
 */
#[derive(Serialize, Deserialize, JsonSchema)]
pub struct InstanceEnsureBody {
    /**
     * Last runtime state of the Instance known to Nexus (used if the agent
     * has never seen this Instance before).
     */
    pub initial_runtime: ApiInstanceRuntimeState,
    /** requested runtime state of the Instance */
    pub target: ApiInstanceRuntimeStateRequested,
}

/**
 * Sent from Nexus to a sled agent to establish the runtime state of a Disk
 */
#[derive(Serialize, Deserialize, JsonSchema)]
pub struct DiskEnsureBody {
    /**
     * Last runtime state of the Disk known to Nexus (used if the agent has
     * never seen this Disk before).
     */
    pub initial_runtime: ApiDiskRuntimeState,
    /** requested runtime state of the Disk */
    pub target: ApiDiskStateRequested,
}

/*
 * Bootstrap Agent objects
 */

/**
 * Identity signed by local RoT and Oxide certificate chain.
 */
#[derive(Serialize, Deserialize, JsonSchema)]
pub struct BootstrapAgentShareRequest {
    // TODO-completeness: format TBD; currently opaque.
    pub identity: Vec<u8>,
}

/**
 * Sent between bootstrap agents to establish trust quorum.
 */
#[derive(Serialize, Deserialize, JsonSchema)]
pub struct BootstrapAgentShareResponse {
    // TODO-completeness: format TBD; currently opaque.
    pub shared_secret: Vec<u8>,
}

#[cfg(test)]
mod test {
    use super::ApiByteCount;
    use super::ApiName;
    use crate::error::ApiError;
    use std::convert::TryFrom;

    #[test]
    fn test_name_parse() {
        /*
         * Error cases
         */
        let long_name =
            "a234567890123456789012345678901234567890123456789012345678901234";
        assert_eq!(long_name.len(), 64);
        let error_cases: Vec<(&str, &str)> = vec![
            ("", "name requires at least one character"),
            (long_name, "name may contain at most 63 characters"),
            ("123", "name must begin with an ASCII lowercase character"),
            ("-abc", "name must begin with an ASCII lowercase character"),
            ("abc-", "name cannot end with \"-\""),
            (
                "aBc",
                "name contains invalid character: \"B\" (allowed characters \
                 are lowercase ASCII, digits, and \"-\")",
            ),
            (
                "a_c",
                "name contains invalid character: \"_\" (allowed characters \
                 are lowercase ASCII, digits, and \"-\")",
            ),
            (
                "a\u{00e9}cc",
                "name contains invalid character: \"\u{00e9}\" (allowed \
                 characters are lowercase ASCII, digits, and \"-\")",
            ),
        ];

        for (input, expected_message) in error_cases {
            eprintln!("check name \"{}\" (expecting error)", input);
            assert_eq!(ApiName::try_from(input).unwrap_err(), expected_message);
        }

        /*
         * Success cases
         */
        let valid_names: Vec<&str> =
            vec!["abc", "abc-123", "a123", &long_name[0..63]];

        for name in valid_names {
            eprintln!("check name \"{}\" (should be valid)", name);
            assert_eq!(name, ApiName::try_from(name).unwrap().as_str());
        }
    }

    #[test]
    fn test_name_parse_from_param() {
        let result = ApiName::from_param(String::from("my-name"), "the_name");
        assert!(result.is_ok());
        assert_eq!(result, Ok(ApiName::try_from("my-name").unwrap()));

        let result = ApiName::from_param(String::from(""), "the_name");
        assert!(result.is_err());
        assert_eq!(
            result,
            Err(ApiError::InvalidValue {
                label: "the_name".to_string(),
                message: "name requires at least one character".to_string()
            })
        );
    }

    #[test]
    fn test_bytecount() {
        /* Smallest supported value: all constructors */
        let zero = ApiByteCount::from(0u32);
        assert_eq!(0, zero.to_bytes());
        assert_eq!(0, zero.to_whole_kibibytes());
        assert_eq!(0, zero.to_whole_mebibytes());
        assert_eq!(0, zero.to_whole_gibibytes());
        assert_eq!(0, zero.to_whole_tebibytes());
        let zero = ApiByteCount::try_from(0i64).unwrap();
        assert_eq!(0, zero.to_bytes());
        let zero = ApiByteCount::try_from(0u64).unwrap();
        assert_eq!(0, zero.to_bytes());

        /* Largest supported value: both constructors that support it. */
        let max = ApiByteCount::try_from(i64::MAX).unwrap();
        assert_eq!(i64::MAX, max.to_bytes() as i64);
        assert_eq!(i64::MAX, i64::from(&max));

        let maxu64 = u64::try_from(i64::MAX).unwrap();
        let max = ApiByteCount::try_from(maxu64).unwrap();
        assert_eq!(i64::MAX, max.to_bytes() as i64);
        assert_eq!(i64::MAX, i64::from(&max));
        assert_eq!(
            (i64::MAX / 1024 / 1024 / 1024 / 1024) as u64,
            max.to_whole_tebibytes()
        );

        /* Value too large (only one constructor can hit this) */
        let bogus = ApiByteCount::try_from(maxu64 + 1).unwrap_err();
        assert_eq!(bogus.to_string(), "value is too large for a byte count");
        /* Value too small (only one constructor can hit this) */
        let bogus = ApiByteCount::try_from(-1i64).unwrap_err();
        assert_eq!(bogus.to_string(), "value is too small for a byte count");
        /* For good measure, let's check i64::MIN */
        let bogus = ApiByteCount::try_from(i64::MIN).unwrap_err();
        assert_eq!(bogus.to_string(), "value is too small for a byte count");

        /*
         * We've now exhaustively tested both sides of all boundary conditions
         * for all three constructors (to the extent that that's possible).
         * Check non-trivial cases for the various accessor functions.  This
         * means picking values in the middle of the range.
         */
        let three_terabytes = 3_000_000_000_000u64;
        let tb3 = ApiByteCount::try_from(three_terabytes).unwrap();
        assert_eq!(three_terabytes, tb3.to_bytes());
        assert_eq!(2929687500, tb3.to_whole_kibibytes());
        assert_eq!(2861022, tb3.to_whole_mebibytes());
        assert_eq!(2793, tb3.to_whole_gibibytes());
        assert_eq!(2, tb3.to_whole_tebibytes());

        let three_tebibytes = (3u64 * 1024 * 1024 * 1024 * 1024) as u64;
        let tib3 = ApiByteCount::try_from(three_tebibytes).unwrap();
        assert_eq!(three_tebibytes, tib3.to_bytes());
        assert_eq!(3 * 1024 * 1024 * 1024, tib3.to_whole_kibibytes());
        assert_eq!(3 * 1024 * 1024, tib3.to_whole_mebibytes());
        assert_eq!(3 * 1024, tib3.to_whole_gibibytes());
        assert_eq!(3, tib3.to_whole_tebibytes());
    }
}<|MERGE_RESOLUTION|>--- conflicted
+++ resolved
@@ -1056,22 +1056,6 @@
     }
 }
 
-<<<<<<< HEAD
-=======
-pub fn parse_str_using_serde<T: Serialize + DeserializeOwned>(
-    s: &str,
-) -> Result<T, anyhow::Error> {
-    /*
-     * Round-tripping through serde is a little absurd, but has the benefit
-     * of always staying in sync with the real definition.  (The initial
-     * serialization is necessary to correctly handle any quotes or the like
-     * in the input string.)
-     */
-    let json = serde_json::to_string(s).unwrap();
-    serde_json::from_str(&json).context("parsing instance state")
-}
-
->>>>>>> 0638198a
 impl ApiDiskState {
     /**
      * Returns the string label for this disk state
