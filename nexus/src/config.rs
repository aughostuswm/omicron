--- conflicted
+++ resolved
@@ -75,14 +75,11 @@
     pub database: db::Config,
     /** Authentication-related configuration */
     pub authn: AuthnConfig,
-<<<<<<< HEAD
+    /** Timeseries database configuration. */
+    pub timeseries_db: TimeseriesDbConfig,
     /** Updates-related configuration */
     #[serde(default)]
     pub updates: UpdatesConfig,
-=======
-    /** Timeseries database configuration. */
-    pub timeseries_db: TimeseriesDbConfig,
->>>>>>> f2e00cfc
 }
 
 #[derive(Debug)]
@@ -188,11 +185,7 @@
 mod test {
     use super::{
         AuthnConfig, Config, ConsoleConfig, LoadError, LoadErrorKind,
-<<<<<<< HEAD
-        SchemeName, UpdatesConfig,
-=======
-        SchemeName, TimeseriesDbConfig,
->>>>>>> f2e00cfc
+        SchemeName, TimeseriesDbConfig, UpdatesConfig,
     };
     use crate::db;
     use dropshot::ConfigDropshot;
@@ -321,13 +314,10 @@
             level = "debug"
             path = "/nonexistent/path"
             if_exists = "fail"
-<<<<<<< HEAD
+            [timeseries_db]
+            address = "[::1]:8123"
             [updates]
             tuf_trusted_root = "/path/to/root.json"
-=======
-            [timeseries_db]
-            address = "[::1]:8123"
->>>>>>> f2e00cfc
             "##,
         )
         .unwrap();
@@ -365,13 +355,11 @@
                         .parse()
                         .unwrap()
                 },
-<<<<<<< HEAD
+                timeseries_db: TimeseriesDbConfig {
+                    address: "[::1]:8123".parse().unwrap()
+                },
                 updates: UpdatesConfig {
                     tuf_trusted_root: Some(PathBuf::from("/path/to/root.json"))
-=======
-                timeseries_db: TimeseriesDbConfig {
-                    address: "[::1]:8123".parse().unwrap()
->>>>>>> f2e00cfc
                 },
             }
         );
