--- conflicted
+++ resolved
@@ -7,7 +7,7 @@
 
 use anyhow::anyhow;
 use dropshot::ConfigLogging;
-use omicron_common::nexus_config::{LoadError, RuntimeConfig};
+use omicron_common::nexus_config::{InvalidTunable, LoadError, RuntimeConfig};
 use serde::Deserialize;
 use serde::Serialize;
 use serde_with::DeserializeFromStr;
@@ -141,51 +141,16 @@
     pub tunables: Tunables,
 }
 
-#[derive(Debug)]
-pub struct InvalidTunable {
-    tunable: String,
-    message: String,
-}
-
-impl std::fmt::Display for InvalidTunable {
-    fn fmt(&self, f: &mut fmt::Formatter) -> fmt::Result {
-        write!(f, "invalid \"{}\": \"{}\"", self.tunable, self.message)
-    }
-}
-
-<<<<<<< HEAD
 #[derive(Clone, Debug, PartialEq, Deserialize, Serialize)]
 pub struct Config {
     /// Configuration parameters known at compile-time.
     #[serde(flatten)]
     pub pkg: PackageConfig,
-=======
-impl std::error::Error for InvalidTunable {}
-
-#[derive(Debug)]
-pub struct LoadError {
-    path: PathBuf,
-    kind: LoadErrorKind,
-}
-#[derive(Debug)]
-pub enum LoadErrorKind {
-    Io(std::io::Error),
-    Parse(toml::de::Error),
-    InvalidTunable(InvalidTunable),
-}
-
-impl From<(PathBuf, std::io::Error)> for LoadError {
-    fn from((path, err): (PathBuf, std::io::Error)) -> Self {
-        LoadError { path, kind: LoadErrorKind::Io(err) }
-    }
-}
->>>>>>> 813a8596
 
     /// A variety of configuration parameters only known at runtime.
     pub runtime: RuntimeConfig,
 }
 
-<<<<<<< HEAD
 impl Config {
     /// Load a `PackageConfig` from the given TOML file
     ///
@@ -198,38 +163,6 @@
         let config_parsed: Self = toml::from_str(&file_contents)
             .map_err(|e| (path.to_path_buf(), e))?;
         Ok(config_parsed)
-=======
-impl std::error::Error for LoadError {}
-
-impl fmt::Display for LoadError {
-    fn fmt(&self, f: &mut fmt::Formatter) -> fmt::Result {
-        match &self.kind {
-            LoadErrorKind::Io(e) => {
-                write!(f, "read \"{}\": {}", self.path.display(), e)
-            }
-            LoadErrorKind::Parse(e) => {
-                write!(f, "parse \"{}\": {}", self.path.display(), e)
-            }
-            LoadErrorKind::InvalidTunable(inner) => {
-                write!(
-                    f,
-                    "invalid tunable \"{}\": {}",
-                    self.path.display(),
-                    inner,
-                )
-            }
-        }
-    }
-}
-
-impl std::cmp::PartialEq<std::io::Error> for LoadError {
-    fn eq(&self, other: &std::io::Error) -> bool {
-        if let LoadErrorKind::Io(e) = &self.kind {
-            e.kind() == other.kind()
-        } else {
-            false
-        }
->>>>>>> 813a8596
     }
 }
 
@@ -355,7 +288,7 @@
         let error = read_config("empty", "").expect_err("expected failure");
         if let LoadErrorKind::Parse(error) = &error.kind {
             assert_eq!(error.line_col(), None);
-            assert_eq!(error.to_string(), "missing field `id`");
+            assert_eq!(error.to_string(), "missing field `runtime`");
         } else {
             panic!(
                 "Got an unexpected error, expected Parse but got {:?}",
@@ -373,7 +306,6 @@
         let config = read_config(
             "valid",
             r##"
-            id = "28b90dc4-c22a-65ba-f49a-f051fe01208f"
             [console]
             static_dir = "tests/static"
             cache_control_max_age_minutes = 10
@@ -381,16 +313,6 @@
             session_absolute_timeout_minutes = 480
             [authn]
             schemes_external = []
-            [dropshot_external]
-            bind_address = "10.1.2.3:4567"
-            request_body_max_bytes = 1024
-            [dropshot_internal]
-            bind_address = "10.1.2.3:4568"
-            request_body_max_bytes = 1024
-            [subnet]
-            net = "::/56"
-            [database]
-            type = "from_dns"
             [log]
             mode = "file"
             level = "debug"
@@ -403,6 +325,18 @@
             default_base_url = "http://example.invalid/"
             [tunables]
             max_vpc_ipv4_subnet_prefix = 27
+            [runtime]
+            id = "28b90dc4-c22a-65ba-f49a-f051fe01208f"
+            [runtime.dropshot_external]
+            bind_address = "10.1.2.3:4567"
+            request_body_max_bytes = 1024
+            [runtime.dropshot_internal]
+            bind_address = "10.1.2.3:4568"
+            request_body_max_bytes = 1024
+            [runtime.subnet]
+            net = "::/56"
+            [runtime.database]
+            type = "from_dns"
             "##,
         )
         .unwrap();
@@ -447,35 +381,14 @@
                         trusted_root: PathBuf::from("/path/to/root.json"),
                         default_base_url: "http://example.invalid/".into(),
                     }),
+                    tunables: Tunables { max_vpc_ipv4_subnet_prefix: 27 },
                 },
-<<<<<<< HEAD
-=======
-                log: ConfigLogging::File {
-                    level: ConfigLoggingLevel::Debug,
-                    if_exists: ConfigLoggingIfExists::Fail,
-                    path: "/nonexistent/path".to_string()
-                },
-                database: db::Config {
-                    url: "postgresql://127.0.0.1?sslmode=disable"
-                        .parse()
-                        .unwrap()
-                },
-                timeseries_db: TimeseriesDbConfig {
-                    address: "[::1]:8123".parse().unwrap()
-                },
-                updates: Some(UpdatesConfig {
-                    trusted_root: PathBuf::from("/path/to/root.json"),
-                    default_base_url: "http://example.invalid/".into(),
-                }),
-                tunables: Tunables { max_vpc_ipv4_subnet_prefix: 27 },
->>>>>>> 813a8596
             }
         );
 
         let config = read_config(
             "valid",
             r##"
-            id = "28b90dc4-c22a-65ba-f49a-f051fe01208f"
             [console]
             static_dir = "tests/static"
             cache_control_max_age_minutes = 10
@@ -483,16 +396,6 @@
             session_absolute_timeout_minutes = 480
             [authn]
             schemes_external = [ "spoof", "session_cookie" ]
-            [dropshot_external]
-            bind_address = "10.1.2.3:4567"
-            request_body_max_bytes = 1024
-            [dropshot_internal]
-            bind_address = "10.1.2.3:4568"
-            request_body_max_bytes = 1024
-            [subnet]
-            net = "::/56"
-            [database]
-            type = "from_dns"
             [log]
             mode = "file"
             level = "debug"
@@ -500,6 +403,18 @@
             if_exists = "fail"
             [timeseries_db]
             address = "[::1]:8123"
+            [runtime]
+            id = "28b90dc4-c22a-65ba-f49a-f051fe01208f"
+            [runtime.dropshot_external]
+            bind_address = "10.1.2.3:4567"
+            request_body_max_bytes = 1024
+            [runtime.dropshot_internal]
+            bind_address = "10.1.2.3:4568"
+            request_body_max_bytes = 1024
+            [runtime.subnet]
+            net = "::/56"
+            [runtime.database]
+            type = "from_dns"
             "##,
         )
         .unwrap();
@@ -515,7 +430,6 @@
         let error = read_config(
             "bad authn.schemes_external",
             r##"
-            id = "28b90dc4-c22a-65ba-f49a-f051fe01208f"
             [console]
             static_dir = "tests/static"
             cache_control_max_age_minutes = 10
@@ -523,16 +437,6 @@
             session_absolute_timeout_minutes = 480
             [authn]
             schemes_external = ["trust-me"]
-            [dropshot_external]
-            bind_address = "10.1.2.3:4567"
-            request_body_max_bytes = 1024
-            [dropshot_internal]
-            bind_address = "10.1.2.3:4568"
-            request_body_max_bytes = 1024
-            [subnet]
-            net = "::/56"
-            [database]
-            type = "from_dns"
             [log]
             mode = "file"
             level = "debug"
@@ -540,6 +444,18 @@
             if_exists = "fail"
             [timeseries_db]
             address = "[::1]:8123"
+            [runtime]
+            id = "28b90dc4-c22a-65ba-f49a-f051fe01208f"
+            [runtime.dropshot_external]
+            bind_address = "10.1.2.3:4567"
+            request_body_max_bytes = 1024
+            [runtime.dropshot_internal]
+            bind_address = "10.1.2.3:4568"
+            request_body_max_bytes = 1024
+            [runtime.subnet]
+            net = "::/56"
+            [runtime.database]
+            type = "from_dns"
             "##,
         )
         .expect_err("expected failure");
@@ -564,7 +480,6 @@
         let error = read_config(
             "invalid_ipv4_prefix_tunable",
             r##"
-            id = "28b90dc4-c22a-65ba-f49a-f051fe01208f"
             [console]
             static_dir = "tests/static"
             cache_control_max_age_minutes = 10
@@ -572,14 +487,6 @@
             session_absolute_timeout_minutes = 480
             [authn]
             schemes_external = []
-            [dropshot_external]
-            bind_address = "10.1.2.3:4567"
-            request_body_max_bytes = 1024
-            [dropshot_internal]
-            bind_address = "10.1.2.3:4568"
-            request_body_max_bytes = 1024
-            [database]
-            url = "postgresql://127.0.0.1?sslmode=disable"
             [log]
             mode = "file"
             level = "debug"
@@ -592,6 +499,18 @@
             default_base_url = "http://example.invalid/"
             [tunables]
             max_vpc_ipv4_subnet_prefix = 100
+            [runtime]
+            id = "28b90dc4-c22a-65ba-f49a-f051fe01208f"
+            [runtime.dropshot_external]
+            bind_address = "10.1.2.3:4567"
+            request_body_max_bytes = 1024
+            [runtime.dropshot_internal]
+            bind_address = "10.1.2.3:4568"
+            request_body_max_bytes = 1024
+            [runtime.subnet]
+            net = "::/56"
+            [runtime.database]
+            type = "from_dns"
             "##,
         )
         .expect_err("Expected failure");
