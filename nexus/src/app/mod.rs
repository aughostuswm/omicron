// This Source Code Form is subject to the terms of the Mozilla Public
// License, v. 2.0. If a copy of the MPL was not distributed with this
// file, You can obtain one at https://mozilla.org/MPL/2.0/.

//! Nexus, the service that operates much of the control plane in an Oxide fleet

use crate::authn;
use crate::authz;
use crate::config;
use crate::context::OpContext;
use crate::db;
use crate::populate::populate_start;
use crate::populate::PopulateStatus;
use crate::saga_interface::SagaContext;
use anyhow::anyhow;
use omicron_common::api::external::Error;
use slog::Logger;
use std::sync::Arc;
use uuid::Uuid;

// The implementation of Nexus is large, and split into a number of submodules
// by resource.
mod disk;
mod iam;
mod image;
mod instance;
mod organization;
mod oximeter;
mod project;
mod rack;
mod saga;
mod session;
mod silo;
mod sled;
pub mod test_interfaces;
mod update;
mod vpc;
mod vpc_router;
mod vpc_subnet;

// Sagas are not part of the "Nexus" implementation, but they are
// application logic.
mod sagas;

// TODO: When referring to API types, we should try to include
// the prefix unless it is unambiguous.

pub(crate) const MAX_DISKS_PER_INSTANCE: u32 = 8;

pub(crate) const MAX_NICS_PER_INSTANCE: u32 = 8;

/// Manages an Oxide fleet -- the heart of the control plane
pub struct Nexus {
    /// uuid for this nexus instance.
    id: Uuid,

    /// uuid for this rack (TODO should also be in persistent storage)
    rack_id: Uuid,

    /// general server log
    log: Logger,

    /// cached rack identity metadata
    api_rack_identity: db::model::RackIdentity,

    /// persistent storage for resources in the control plane
    db_datastore: Arc<db::DataStore>,

    /// handle to global authz information
    authz: Arc<authz::Authz>,

    /// saga execution coordinator
    sec_client: Arc<steno::SecClient>,

    /// Task representing completion of recovered Sagas
    recovery_task: std::sync::Mutex<Option<db::RecoveryTask>>,

    /// Status of background task to populate database
    populate_status: tokio::sync::watch::Receiver<PopulateStatus>,

    /// Client to the timeseries database.
    timeseries_client: oximeter_db::Client,

    /// Contents of the trusted root role for the TUF repository.
    updates_config: Option<config::UpdatesConfig>,

    /// The tunable parameters from a configuration file
    tunables: config::Tunables,

    /// Operational context used for Instance allocation
    opctx_alloc: OpContext,

    /// Operational context used for external request authentication
    opctx_external_authn: OpContext,
}

// TODO Is it possible to make some of these operations more generic?  A
// particularly good example is probably list() (or even lookup()), where
// with the right type parameters, generic code can be written to work on all
// types.
//
// TODO update and delete need to accommodate both with-etag and don't-care
// TODO audit logging ought to be part of this structure and its functions
impl Nexus {
    /// Create a new Nexus instance for the given rack id `rack_id`
    // TODO-polish revisit rack metadata
    pub fn new_with_id(
        rack_id: Uuid,
        log: Logger,
        pool: db::Pool,
        config: &config::Config,
        authz: Arc<authz::Authz>,
    ) -> Arc<Nexus> {
        let pool = Arc::new(pool);
        let my_sec_id = db::SecId::from(config.runtime.id);
        let db_datastore = Arc::new(db::DataStore::new(Arc::clone(&pool)));
        let sec_store = Arc::new(db::CockroachDbSecStore::new(
            my_sec_id,
            Arc::clone(&db_datastore),
            log.new(o!("component" => "SecStore")),
        )) as Arc<dyn steno::SecStore>;
        let sec_client = Arc::new(steno::sec(
            log.new(o!(
                "component" => "SEC",
                "sec_id" => my_sec_id.to_string()
            )),
            sec_store,
        ));
        let timeseries_client =
            oximeter_db::Client::new(config.pkg.timeseries_db.address, &log);

        // TODO-cleanup We may want a first-class subsystem for managing startup
        // background tasks.  It could use a Future for each one, a status enum
        // for each one, status communication via channels, and a single task to
        // run them all.
        let populate_ctx = OpContext::for_background(
            log.new(o!("component" => "DataLoader")),
            Arc::clone(&authz),
            authn::Context::internal_db_init(),
            Arc::clone(&db_datastore),
        );
        let populate_status =
            populate_start(populate_ctx, Arc::clone(&db_datastore));

        let nexus = Nexus {
            id: config.runtime.id,
            rack_id,
            log: log.new(o!()),
            api_rack_identity: db::model::RackIdentity::new(rack_id),
            db_datastore: Arc::clone(&db_datastore),
            authz: Arc::clone(&authz),
            sec_client: Arc::clone(&sec_client),
            recovery_task: std::sync::Mutex::new(None),
            populate_status,
            timeseries_client,
<<<<<<< HEAD
            updates_config: config.pkg.updates.clone(),
=======
            updates_config: config.updates.clone(),
            tunables: config.tunables.clone(),
>>>>>>> 813a8596
            opctx_alloc: OpContext::for_background(
                log.new(o!("component" => "InstanceAllocator")),
                Arc::clone(&authz),
                authn::Context::internal_read(),
                Arc::clone(&db_datastore),
            ),
            opctx_external_authn: OpContext::for_background(
                log.new(o!("component" => "ExternalAuthn")),
                Arc::clone(&authz),
                authn::Context::external_authn(),
                Arc::clone(&db_datastore),
            ),
        };

        // TODO-cleanup all the extra Arcs here seems wrong
        let nexus = Arc::new(nexus);
        let opctx = OpContext::for_background(
            log.new(o!("component" => "SagaRecoverer")),
            Arc::clone(&authz),
            authn::Context::internal_saga_recovery(),
            Arc::clone(&db_datastore),
        );
        let saga_logger = nexus.log.new(o!("saga_type" => "recovery"));
        let recovery_task = db::recover(
            opctx,
            my_sec_id,
            Arc::new(Arc::new(SagaContext::new(
                Arc::clone(&nexus),
                saga_logger,
                Arc::clone(&authz),
            ))),
            db_datastore,
            Arc::clone(&sec_client),
            &sagas::ALL_TEMPLATES,
        );

        *nexus.recovery_task.lock().unwrap() = Some(recovery_task);
        nexus
    }

    /// Return the tunable configuration parameters, e.g. for use in tests.
    pub fn tunables(&self) -> &config::Tunables {
        &self.tunables
    }

    pub async fn wait_for_populate(&self) -> Result<(), anyhow::Error> {
        let mut my_rx = self.populate_status.clone();
        loop {
            my_rx
                .changed()
                .await
                .map_err(|error| anyhow!(error.to_string()))?;
            match &*my_rx.borrow() {
                PopulateStatus::NotDone => (),
                PopulateStatus::Done => return Ok(()),
                PopulateStatus::Failed(error) => {
                    return Err(anyhow!(error.clone()))
                }
            };
        }
    }

    /// Returns an [`OpContext`] used for authenticating external requests
    pub fn opctx_external_authn(&self) -> &OpContext {
        &self.opctx_external_authn
    }

    /// Used as the body of a "stub" endpoint -- one that's currently
    /// unimplemented but that we eventually intend to implement
    ///
    /// Even though an endpoint is unimplemented, it's useful if it implements
    /// the correct authn/authz behaviors behaviors for unauthenticated and
    /// authenticated, unauthorized requests.  This allows us to maintain basic
    /// authn/authz test coverage for stub endpoints, which in turn helps us
    /// ensure that all endpoints are covered.
    ///
    /// In order to implement the correct authn/authz behavior, we need to know
    /// a little about the endpoint.  This is given by the `visibility`
    /// argument.  See the examples below.
    ///
    /// # Examples
    ///
    /// ## A top-level API endpoint (always visible)
    ///
    /// For example, "/my-new-kind-of-resource".  The assumption is that the
    /// _existence_ of this endpoint is not a secret.  Use:
    ///
    /// ```
    /// use omicron_nexus::app::Nexus;
    /// use omicron_nexus::app::Unimpl;
    /// use omicron_nexus::context::OpContext;
    /// use omicron_nexus::db::DataStore;
    /// use omicron_common::api::external::Error;
    ///
    /// async fn my_things_list(
    ///     nexus: &Nexus,
    ///     datastore: &DataStore,
    ///     opctx: &OpContext,
    /// ) -> Result<(), Error>
    /// {
    ///     Err(nexus.unimplemented_todo(opctx, Unimpl::Public).await)
    /// }
    /// ```
    ///
    /// ## An authz-protected resource under the top level
    ///
    /// For example, "/my-new-kind-of-resource/demo" (where "demo" is the name
    /// of a specific resource of type "my-new-kind-of-resource").  Use:
    ///
    /// ```
    /// use omicron_nexus::app::Nexus;
    /// use omicron_nexus::app::Unimpl;
    /// use omicron_nexus::context::OpContext;
    /// use omicron_nexus::db::model::Name;
    /// use omicron_nexus::db::DataStore;
    /// use omicron_common::api::external::Error;
    /// use omicron_common::api::external::LookupType;
    /// use omicron_common::api::external::ResourceType;
    ///
    /// async fn my_thing_fetch(
    ///     nexus: &Nexus,
    ///     datastore: &DataStore,
    ///     opctx: &OpContext,
    ///     the_name: &Name,
    /// ) -> Result<(), Error>
    /// {
    ///     // You will want to have defined your own ResourceType variant for
    ///     // this resource, even though it's still a stub.
    ///     let resource_type: ResourceType = todo!();
    ///     let lookup_type = LookupType::ByName(the_name.to_string());
    ///     let not_found_error = lookup_type.into_not_found(resource_type);
    ///     let unimp = Unimpl::ProtectedLookup(not_found_error);
    ///     Err(nexus.unimplemented_todo(opctx, unimp).await)
    /// }
    /// ```
    ///
    /// This does the bare minimum to produce an appropriate 404 "Not Found"
    /// error for authenticated, unauthorized users.
    ///
    /// ## An authz-protected API endpoint under some other (non-stub) resource
    ///
    /// ### ... when the endpoint never returns 404 (e.g., "list", "create")
    ///
    /// For example, "/organizations/my-org/my-new-kind-of-resource".  In this
    /// case, your function should do whatever lookup of the non-stub resource
    /// that the function will eventually do, and then treat it like the first
    /// example.
    ///
    /// Here's an example stub for the "list" endpoint for a new resource
    /// underneath Organizations:
    ///
    /// ```
    /// use omicron_nexus::app::Nexus;
    /// use omicron_nexus::app::Unimpl;
    /// use omicron_nexus::authz;
    /// use omicron_nexus::context::OpContext;
    /// use omicron_nexus::db::lookup::LookupPath;
    /// use omicron_nexus::db::model::Name;
    /// use omicron_nexus::db::DataStore;
    /// use omicron_common::api::external::Error;
    ///
    /// async fn organization_list_my_thing(
    ///     nexus: &Nexus,
    ///     datastore: &DataStore,
    ///     opctx: &OpContext,
    ///     organization_name: &Name,
    /// ) -> Result<(), Error>
    /// {
    ///     let (.., _authz_org) = LookupPath::new(opctx, datastore)
    ///         .organization_name(organization_name)
    ///         .lookup_for(authz::Action::ListChildren)
    ///         .await?;
    ///     Err(nexus.unimplemented_todo(opctx, Unimpl::Public).await)
    /// }
    /// ```
    ///
    /// ### ... when the endpoint can return 404 (e.g., "get", "delete")
    ///
    /// You can treat this exactly like the second example above.  Here's an
    /// example stub for the "get" endpoint for that same resource:
    ///
    /// ```
    /// use omicron_nexus::app::Nexus;
    /// use omicron_nexus::app::Unimpl;
    /// use omicron_nexus::authz;
    /// use omicron_nexus::context::OpContext;
    /// use omicron_nexus::db::lookup::LookupPath;
    /// use omicron_nexus::db::model::Name;
    /// use omicron_nexus::db::DataStore;
    /// use omicron_common::api::external::Error;
    /// use omicron_common::api::external::LookupType;
    /// use omicron_common::api::external::ResourceType;
    ///
    /// async fn my_thing_fetch(
    ///     nexus: &Nexus,
    ///     datastore: &DataStore,
    ///     opctx: &OpContext,
    ///     organization_name: &Name,
    ///     the_name: &Name,
    /// ) -> Result<(), Error>
    /// {
    ///     // You will want to have defined your own ResourceType variant for
    ///     // this resource, even though it's still a stub.
    ///     let resource_type: ResourceType = todo!();
    ///     let lookup_type = LookupType::ByName(the_name.to_string());
    ///     let not_found_error = lookup_type.into_not_found(resource_type);
    ///     let unimp = Unimpl::ProtectedLookup(not_found_error);
    ///     Err(nexus.unimplemented_todo(opctx, unimp).await)
    /// }
    /// ```
    pub async fn unimplemented_todo(
        &self,
        opctx: &OpContext,
        visibility: Unimpl,
    ) -> Error {
        // Deny access to non-super-users.  This is really just for the benefit
        // of the authz coverage tests.  By requiring (and testing) correct
        // authz behavior for stubs, we ensure that that behavior is preserved
        // when the stub's implementation is fleshed out.
        match opctx.authorize(authz::Action::Modify, &authz::FLEET).await {
            Err(error @ Error::Forbidden) => {
                // Emulate the behavior of `Authz::authorize()`: if this is a
                // non-public resource, then the user should get a 404, not a
                // 403, when authorization fails.
                if let Unimpl::ProtectedLookup(lookup_error) = visibility {
                    lookup_error
                } else {
                    error
                }
            }
            Err(error) => error,
            Ok(_) => {
                // In the event that a superuser actually gets this far, produce
                // a server error.
                //
                // It's tempting to use other status codes here:
                //
                // "501 Not Implemented" is specifically when we don't recognize
                // the HTTP method and cannot implement it on _any_ resource.
                //
                // "405 Method Not Allowed" is specifically when an HTTP method
                // isn't supported.  That doesn't feel quite right either --
                // this is usually interpreted to mean "not part of the API",
                // which it obviously _is_, since the client found it in the API
                // spec.
                //
                // Neither of these is true: this HTTP method on this HTTP
                // resource is part of the API, and it will be supported by the
                // server, but it doesn't work yet.
                Error::internal_error("endpoint is not implemented")
            }
        }
    }

    pub fn datastore(&self) -> &Arc<db::DataStore> {
        &self.db_datastore
    }
}

/// For unimplemented endpoints, indicates whether the resource identified
/// by this endpoint will always be publicly visible or not
///
/// For example, the resource "/images" is well-known (it's part of the
/// API).  Being unauthorized to list images will result in a "403
/// Forbidden".  It's `UnimplResourceVisibility::Public'.
///
/// By contrast, the resource "/images/some-image" is not publicly-known.
/// If you're not authorized to view it, you'll get a "404 Not Found".  It's
/// `Unimpl::ProtectedLookup(LookupType::ByName("some-image"))`.
pub enum Unimpl {
    Public,
    ProtectedLookup(Error),
}<|MERGE_RESOLUTION|>--- conflicted
+++ resolved
@@ -153,12 +153,8 @@
             recovery_task: std::sync::Mutex::new(None),
             populate_status,
             timeseries_client,
-<<<<<<< HEAD
             updates_config: config.pkg.updates.clone(),
-=======
-            updates_config: config.updates.clone(),
-            tunables: config.tunables.clone(),
->>>>>>> 813a8596
+            tunables: config.pkg.tunables.clone(),
             opctx_alloc: OpContext::for_background(
                 log.new(o!("component" => "InstanceAllocator")),
                 Arc::clone(&authz),
