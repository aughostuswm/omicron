--- conflicted
+++ resolved
@@ -42,11 +42,8 @@
 structopt = "0.3"
 thiserror = "1.0"
 toml = "0.5.6"
-<<<<<<< HEAD
 tough = { version = "0.12", features = [ "http" ] }
-=======
 usdt = "0.3.1"
->>>>>>> 9116b079
 
 [dependencies.api_identity]
 path = "../api_identity"
