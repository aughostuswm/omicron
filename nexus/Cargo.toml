--- conflicted
+++ resolved
@@ -15,12 +15,8 @@
 base64 = "0.13.0"
 bb8 = "0.8.0"
 cookie = "0.16"
-<<<<<<< HEAD
-crucible-agent-client = { git = "https://github.com/oxidecomputer/crucible", rev = "257032d1e842901d427f344a396d78b9b85b183f" }
+crucible-agent-client = { git = "https://github.com/oxidecomputer/crucible", rev = "cd74a23ea42ce5e673923a00faf31b0a920191cc" }
 db-macros = { path = "src/db/db-macros" }
-=======
-crucible-agent-client = { git = "https://github.com/oxidecomputer/crucible", rev = "cd74a23ea42ce5e673923a00faf31b0a920191cc" }
->>>>>>> 813a8596
 diesel = { version = "2.0.0-rc.0", features = ["postgres", "r2d2", "chrono", "serde_json", "network-address", "uuid"] }
 diesel-dtrace = { git = "https://github.com/oxidecomputer/diesel-dtrace" }
 fatfs = "0.3.5"
