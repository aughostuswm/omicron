--- conflicted
+++ resolved
@@ -151,19 +151,11 @@
         &["oximeter_id", "producer_id", "time_created"];
 }
 
-<<<<<<< HEAD
-/** Describes the "VPC" table */
-pub struct VPC;
-impl Table for VPC {
-    type ModelType = api::external::VPC;
-    const TABLE_NAME: &'static str = "VPC";
-=======
 /** Describes the "Vpc" table */
 pub struct Vpc;
 impl Table for Vpc {
     type ModelType = api::external::Vpc;
     const TABLE_NAME: &'static str = "Vpc";
->>>>>>> 6fde7840
     const ALL_COLUMNS: &'static [&'static str] = &[
         "id",
         "name",
@@ -175,13 +167,6 @@
     ];
 }
 
-<<<<<<< HEAD
-/** Describes the "VPCSubnet" table */
-pub struct VPCSubnet;
-impl Table for VPCSubnet {
-    type ModelType = api::external::VPCSubnet;
-    const TABLE_NAME: &'static str = "VPCSubnet";
-=======
 impl ResourceTable for Vpc {
     const RESOURCE_TYPE: ResourceType = ResourceType::Vpc;
 }
@@ -191,7 +176,6 @@
 impl Table for VpcSubnet {
     type ModelType = api::external::VpcSubnet;
     const TABLE_NAME: &'static str = "VpcSubnet";
->>>>>>> 6fde7840
     const ALL_COLUMNS: &'static [&'static str] = &[
         "id",
         "name",
